# Copyright (c) Microsoft Corporation.
# Licensed under the MIT License.

# Disable in-source builds to prevent source tree corruption.
if("${CMAKE_SOURCE_DIR}" STREQUAL "${CMAKE_BINARY_DIR}")
  message(FATAL_ERROR "
FATAL: In-source builds are not allowed.
       You should create a separate directory for build files.
")
endif()

message(STATUS "CMAKE Version: ${CMAKE_VERSION}")

cmake_minimum_required(VERSION 3.5 FATAL_ERROR)

set_property(GLOBAL PROPERTY USE_FOLDERS ON)

message(STATUS "Source Dir: ${CMAKE_CURRENT_SOURCE_DIR}")
message(STATUS "Host System name: ${CMAKE_HOST_SYSTEM_NAME}")
if ("${CMAKE_HOST_SYSTEM_NAME}" STREQUAL "Windows")
    set(CMAKE_SYSTEM_VERSION 10.0.18362.0 CACHE STRING INTERNAL FORCE)
    set(CMAKE_VS_WINDOWS_TARGET_PLATFORM_VERSION 10.0.18362.0 CACHE STRING INTERNAL FORCE)
endif()

if (QUIC_TLS STREQUAL "mitls")
    message(WARNING "Policy 0091 unsupported for miTLS.")
else()
    if(POLICY CMP0091)
        cmake_policy(SET CMP0091 NEW)
        message(STATUS "Setting policy 0091")
    else()
        message(WARNING "CMake version too old to support Policy 0091; CRT static linking won't work")
    endif()
endif()

project(msquic)

# Set a default build type if none was specified
set(default_build_type "Release")

if(NOT CMAKE_BUILD_TYPE AND NOT CMAKE_CONFIGURATION_TYPES)
    set(CMAKE_BUILD_TYPE "${default_build_type}" CACHE
        STRING "Choose the type of build." FORCE)
    set_property(CACHE CMAKE_BUILD_TYPE PROPERTY STRINGS
                 "Debug" "Release" "MinSizeRel" "RelWithDebInfo")
endif()

message(STATUS "System name: ${CMAKE_SYSTEM_NAME}")
message(STATUS "System version: ${CMAKE_SYSTEM_VERSION}")
message(STATUS "Platform version: ${CMAKE_VS_WINDOWS_TARGET_PLATFORM_VERSION}")
message(STATUS "Build type: ${CMAKE_BUILD_TYPE}")

if (WIN32)
    set(QUIC_PLATFORM "windows")
elseif (APPLE)
    set(QUIC_PLATFORM "darwin")
elseif (UNIX)
    set(QUIC_PLATFORM "linux")
endif()
message(STATUS "QUIC Platform: ${QUIC_PLATFORM}")

if(WIN32)
    # On Windows, we just need to set the destination variables
    # This will allow the build to be picked up by other projects
    set(msquic_dest ${CMAKE_INSTALL_PREFIX})
    set(main_lib_dest lib)
    set(include_dest include)
else()
    # On unix platforms, we need to do rpath manipulation for the shared library
    # In addition, we install into a subfolder of install to not polute the global namespace

    # Setup for Install. We set this up in here rather then in the main library folder for future use.
    # i.e. don't skip the full RPATH for the build tree
    #set(CMAKE_SKIP_BUILD_RPATH FALSE)

    # When building, don't use the install RPATH already
    # (but later on when installing)
    #set(CMAKE_BUILD_WITH_INSTALL_RPATH FALSE)

    # Azure is not liking this argument. I think its a bug in their configuration
    # Once this is fixed, also fix the shim in build-config-user.yml
    #set(CMAKE_BUILD_RPATH_USE_ORIGIN TRUE)

    #set(CMAKE_INSTALL_RPATH "${CMAKE_INSTALL_PREFIX}/msquic/lib")

    # Add the automatically determined parts of the RPATH
    # which point to directories outside the build tree to the install RPATH
    #set(CMAKE_INSTALL_RPATH_USE_LINK_PATH TRUE)

    # The RPATH to be used when installing, but only if it's not a system directory
    list(FIND CMAKE_PLATFORM_IMPLICIT_LINK_DIRECTORIES "${CMAKE_INSTALL_PREFIX}/msquic/lib" isSystemDir)
    if("${isSystemDir}" STREQUAL "-1")
    #set(CMAKE_INSTALL_RPATH "${CMAKE_INSTALL_PREFIX}/msquic/lib")
    endif("${isSystemDir}" STREQUAL "-1")

    set(msquic_dest msquic)
    set(main_lib_dest msquic/lib)
    set(include_dest msquic/include)
endif()

set(FILENAME_DEP_REPLACE "get_filename_component(SELF_DIR \"$\{CMAKE_CURRENT_LIST_FILE\}\" PATH)")
set(SELF_DIR "$\{SELF_DIR\}")

enable_testing()

# Set the default TLS method for each platform.
if (WIN32)
    set(QUIC_TLS "schannel" CACHE STRING "TLS Library to use")
else()
    set(QUIC_TLS "openssl" CACHE STRING "TLS Library to use")
endif()

option(QUIC_BUILD_TOOLS "Builds the tools code" ON)
option(QUIC_BUILD_TEST "Builds the test code" ON)
option(QUIC_BUILD_PERF "Builds the perf code" ON)
option(QUIC_ENABLE_LOGGING "Enables logging" OFF)
option(QUIC_ENABLE_SANITIZERS "Enables sanitizers" OFF)
option(QUIC_STATIC_LINK_CRT "Statically links the C runtime" ON)
option(QUIC_UWP_BUILD "Build for UWP" OFF)
option(QUIC_PGO "Enables profile guided optimizations" OFF)
option(QUIC_SOURCE_LINK "Enables source linking on MSVC" ON)
option(QUIC_PDBALTPATH "Enable PDBALTPATH setting on MSVC" ON)
option(QUIC_CODE_CHECK "Run static code checkers" OFF)
option(QUIC_OPTIMIZE_LOCAL "Optimize code for local machine architecture" OFF)
option(QUIC_CI "CI Specific build optimizations" OFF)

# FindLTTngUST does not exist before CMake 3.6, so disable logging for older cmake versions
if (${CMAKE_VERSION} VERSION_LESS "3.6.0")
    message(WARNING "Logging unsupported on this version of CMake. Please upgrade to 3.6 or later.")
    set(QUIC_ENABLE_LOGGING OFF)
endif()

if (QUIC_PDBALTPATH AND MSVC)
#    Disabled in all cases because generation is broken.
#    file(READ ${CMAKE_CURRENT_LIST_DIR}/cmake/PdbAltPath.txt PDBALTPATH)
#    set(CMAKE_EXE_LINKER_FLAGS "${CMAKE_EXE_LINKER_FLAGS} ${PDBALTPATH}")
#    set(CMAKE_SHARED_LINKER_FLAGS "${CMAKE_SHARED_LINKER_FLAGS} ${PDBALTPATH}")
#    message(STATUS ${CMAKE_EXE_LINKER_FLAGS})
endif()

if (QUIC_SOURCE_LINK AND MSVC)
    if ("${CMAKE_C_COMPILER_VERSION}" VERSION_GREATER_EQUAL "19.20")
        include(${PROJECT_SOURCE_DIR}/cmake/SourceLink.cmake)
        file(TO_NATIVE_PATH "${PROJECT_BINARY_DIR}/source_link.json" SOURCE_LINK_JSON)
        source_link(${PROJECT_SOURCE_DIR} ${SOURCE_LINK_JSON})
        set(CMAKE_EXE_LINKER_FLAGS_DEBUG "${CMAKE_EXE_LINKER_FLAGS_DEBUG} /INCREMENTAL:NO")
        set(CMAKE_EXE_LINKER_FLAGS_RELWITHDEBINFO "${CMAKE_EXE_LINKER_FLAGS_RELWITHDEBINFO} /INCREMENTAL:NO")
        set(CMAKE_SHARED_LINKER_FLAGS_DEBUG "${CMAKE_SHARED_LINKER_FLAGS_DEBUG} /INCREMENTAL:NO")
        set(CMAKE_SHARED_LINKER_FLAGS_RELWITHDEBINFO "${CMAKE_SHARED_LINKER_FLAGS_RELWITHDEBINFO} /INCREMENTAL:NO")
        set(CMAKE_EXE_LINKER_FLAGS "${CMAKE_EXE_LINKER_FLAGS} /FORCE:PGOREPRO /SOURCELINK:${SOURCE_LINK_JSON}")
        set(CMAKE_SHARED_LINKER_FLAGS "${CMAKE_SHARED_LINKER_FLAGS} /FORCE:PGOREPRO /SOURCELINK:${SOURCE_LINK_JSON}")
    else()
        message(WARNING "Disabling SourceLink due to old version of MSVC. Please update to VS2019!")
    endif()
endif()

set(QUIC_BUILD_DIR ${CMAKE_CURRENT_BINARY_DIR})
set(QUIC_OUTPUT_DIR ${QUIC_BUILD_DIR}/bin/$<IF:$<CONFIG:Debug>,Debug,Release> CACHE STRING "Output directory for build artifacts")

set(CMAKE_ARCHIVE_OUTPUT_DIRECTORY ${QUIC_BUILD_DIR}/obj/$<IF:$<CONFIG:Debug>,Debug,Release>)

set(CMAKE_LIBRARY_OUTPUT_DIRECTORY ${QUIC_OUTPUT_DIR})
set(CMAKE_RUNTIME_OUTPUT_DIRECTORY ${QUIC_OUTPUT_DIR})
set(CMAKE_LIBRARY_OUTPUT_DIRECTORY_RELEASE ${QUIC_OUTPUT_DIR})
set(CMAKE_RUNTIME_OUTPUT_DIRECTORY_RELEASE ${QUIC_OUTPUT_DIR})
set(CMAKE_LIBRARY_OUTPUT_DIRECTORY_DEBUG ${QUIC_OUTPUT_DIR})
set(CMAKE_RUNTIME_OUTPUT_DIRECTORY_DEBUG ${QUIC_OUTPUT_DIR})

if (QUIC_ENABLE_LOGGING)
    message(STATUS "Configuring Clog")
    execute_process(COMMAND clog --installDirectory ${QUIC_BUILD_DIR}/clog)

    set(CMAKE_CLOG_OUTPUT_DIRECTORY ${QUIC_BUILD_DIR}/inc)
    set(CMAKE_CLOG_SIDECAR_DIRECTORY ${CMAKE_CURRENT_SOURCE_DIR}/src/manifest)
    set(CLOG_INCLUDE_DIRECTORY ${QUIC_BUILD_DIR}/clog)
    set(CMAKE_CLOG_GENERATE_FILE ${QUIC_BUILD_DIR}/clog/CLog.cmake)
    set(CMAKE_CLOG_CONFIG_FILE ${CMAKE_CURRENT_SOURCE_DIR}/src/manifest/msquic.clog_config)
    include(${CMAKE_CLOG_GENERATE_FILE})

    function(add_clog_library)
        CLOG_GENERATE_TARGET(${ARGV})
        target_link_libraries(${ARGV0} PRIVATE inc)
        set_property(TARGET ${ARGV0} PROPERTY FOLDER "clog")
    endfunction()
else()
    function(add_clog_library)
        add_library(${ARGV0} INTERFACE)
    endfunction()
endif()

set(QUIC_INCLUDE_DIR ${CMAKE_CURRENT_SOURCE_DIR}/src/inc)
set(MANIFESTED_HEADER_FILENAME ${QUIC_BUILD_DIR}/inc/MsQuicEtw.h)

if (WIN32)
    set(QUIC_WARNING_FLAGS /WX /W4 /sdl CACHE INTERNAL "")
    set(QUIC_COMMON_FLAGS "")
    if("${CMAKE_CXX_COMPILER_ID}" STREQUAL "MSVC")
        list(APPEND QUIC_COMMON_FLAGS /MP)
    endif()
    set(QUIC_COMMON_DEFINES WIN32_LEAN_AND_MEAN SECURITY_WIN32)
else()
    set(QUIC_COMMON_FLAGS "")
    set(QUIC_COMMON_DEFINES "")
    set(QUIC_WARNING_FLAGS -Werror -Wall -Wextra -Wformat=2 -Wno-type-limits
        -Wno-unknown-pragmas -Wno-multichar -Wno-missing-field-initializers
        CACHE INTERNAL "")
    if (CMAKE_CXX_COMPILER_ID MATCHES "Clang")
        list(APPEND QUIC_WARNING_FLAGS -Wno-missing-braces -Wno-microsoft-anon-tag)
    endif()
endif()

if(WIN32)
    # Generate the MsQuicEtw header file.
    file(MAKE_DIRECTORY ${QUIC_BUILD_DIR}/inc)
    file(WRITE ${QUIC_BUILD_DIR}/inc/MsQuicEtw.rc)
    include_directories(${QUIC_BUILD_DIR}/inc)

    add_custom_command(
        OUTPUT ${QUIC_BUILD_DIR}/inc/MsQuicEtw.h
        OUTPUT ${QUIC_BUILD_DIR}/inc/MsQuicEtw.rc
        DEPENDS ${CMAKE_CURRENT_SOURCE_DIR}/src/manifest/MsQuicEtw.man
        COMMAND mc.exe -um -h ${QUIC_BUILD_DIR}/inc -r ${QUIC_BUILD_DIR}/inc ${CMAKE_CURRENT_SOURCE_DIR}/src/manifest/MsQuicEtw.man)
    add_custom_target(MsQuicEtw
        DEPENDS ${QUIC_BUILD_DIR}/inc/MsQuicEtw.h
        DEPENDS ${QUIC_BUILD_DIR}/inc/MsQuicEtw.rc)

    set_property(TARGET MsQuicEtw PROPERTY FOLDER "libraries")

    if (QUIC_UWP_BUILD)
        list(APPEND QUIC_COMMON_DEFINES WINAPI_FAMILY=WINAPI_FAMILY_DESKTOP_APP QUIC_UWP_BUILD)
    endif()

    if(QUIC_ENABLE_LOGGING)
        message(STATUS "Configuring for manifested ETW tracing")
        set(CMAKE_CLOG_CONFIG_PROFILE windows)
        list(APPEND QUIC_COMMON_DEFINES QUIC_EVENTS_MANIFEST_ETW QUIC_LOGS_MANIFEST_ETW)
    else()
        message(STATUS "Disabling tracing")
        set(CMAKE_CLOG_CONFIG_PROFILE stubs)
        list(APPEND QUIC_COMMON_DEFINES QUIC_EVENTS_STUB QUIC_LOGS_STUB)
    endif()

    if(QUIC_TLS STREQUAL "openssl")
        # OpenSSL doesn't support session resumption yet.
        message(STATUS "Disabling session resumption support")
        list(APPEND QUIC_COMMON_DEFINES QUIC_DISABLE_RESUMPTION)
    endif()

    if(QUIC_TLS STREQUAL "openssl" OR QUIC_TLS STREQUAL "schannel")
        # OpenSSL and SChannel don't support 0-RTT yet.
        message(STATUS "Disabling 0-RTT support")
        list(APPEND QUIC_COMMON_DEFINES QUIC_DISABLE_0RTT_TESTS)
    endif()

    if(QUIC_TLS STREQUAL "stub")
        list(APPEND QUIC_COMMON_DEFINES QUIC_TLS_STUB)
    endif()

    if(QUIC_ENABLE_SANITIZERS)
        message(STATUS "Sanitizers unsupported on this platform.")
    endif()

    set(QUIC_C_FLAGS ${QUIC_COMMON_FLAGS})
    set(QUIC_CXX_FLAGS ${QUIC_COMMON_FLAGS} /EHsc)

    # These cannot be updated until CMake 3.13
    set(CMAKE_C_FLAGS_RELEASE "${CMAKE_C_FLAGS_RELEASE} /GL /Zi")
    set(CMAKE_CXX_FLAGS_RELEASE "${CMAKE_CXX_FLAGS_RELEASE} /GL /Zi")
    set(CMAKE_SHARED_LINKER_FLAGS_RELEASE "${CMAKE_SHARED_LINKER_FLAGS_RELEASE} /LTCG /DEBUG /OPT:REF /OPT:ICF")
    set(CMAKE_EXE_LINKER_FLAGS_RELEASE "${CMAKE_EXE_LINKER_FLAGS_RELEASE} /LTCG /DEBUG /OPT:REF /OPT:ICF")

    # Configure PGO linker flags.
    set(QUIC_PGO_FILE "${CMAKE_CURRENT_SOURCE_DIR}/src/bin/winuser/pgo_${CMAKE_GENERATOR_PLATFORM}/msquic.pgd")
    if(QUIC_PGO)
        # Configured for training mode. Use the previous PGD file if present.
        if(EXISTS "${QUIC_PGO_FILE}")
            message(STATUS "/GENPROFILE:PDG")
            configure_file("${QUIC_PGO_FILE}" "${QUIC_OUTPUT_DIR}/msquic.pgd" COPYONLY)
            set(CMAKE_SHARED_LINKER_FLAGS_RELEASE "${CMAKE_SHARED_LINKER_FLAGS_RELEASE} /GENPROFILE:PGD=${QUIC_OUTPUT_DIR}/msquic.pgd")
        else()
            message(STATUS "/GENPROFILE")
            set(CMAKE_SHARED_LINKER_FLAGS_RELEASE "${CMAKE_SHARED_LINKER_FLAGS_RELEASE} /GENPROFILE")
        endif()
    else()
        # Just doing a normal build. Use the PGD file if present.
        if(EXISTS "${QUIC_PGO_FILE}")
            message(STATUS "Using profile-guided optimization")
            configure_file("${QUIC_PGO_FILE}" "${QUIC_OUTPUT_DIR}/msquic.pgd" COPYONLY)
            set(CMAKE_SHARED_LINKER_FLAGS_RELEASE "${CMAKE_SHARED_LINKER_FLAGS_RELEASE} /USEPROFILE:PGD=${QUIC_OUTPUT_DIR}/msquic.pgd")
        endif()
    endif()

    if(QUIC_STATIC_LINK_CRT)
        message(STATUS "Configuring for statically-linked CRT")
        set(CMAKE_MSVC_RUNTIME_LIBRARY "MultiThreaded$<$<CONFIG:Debug>:Debug>")
    endif()

else()
    # Custom build flags.

    if (QUIC_OPTIMIZE_LOCAL AND NOT CMAKE_SYSTEM_PROCESSOR STREQUAL arm)
        set(MARCH -march=native)
    endif()
    set(CMAKE_C_FLAGS_DEBUG "-Og -ggdb3")
    set(CMAKE_C_FLAGS_MINSIZEREL "-Os -DNDEBUG")
    set(CMAKE_C_FLAGS_RELWITHDEBINFO "-Ofast ${MARCH} -ggdb3 -DNDEBUG")
    set(CMAKE_C_FLAGS_RELEASE "-Ofast ${MARCH} -DNDEBUG")
    set(CMAKE_CXX_FLAGS_DEBUG ${CMAKE_C_FLAGS_DEBUG})
    set(CMAKE_CXX_FLAGS_MINSIZEREL ${CMAKE_C_FLAGS_MINSIZEREL})
    set(CMAKE_CXX_FLAGS_RELWITHDEBINFO ${CMAKE_C_FLAGS_RELWITHDEBINFO})
    set(CMAKE_CXX_FLAGS_RELEASE ${CMAKE_C_FLAGS_RELEASE})

    list(APPEND QUIC_COMMON_FLAGS -fms-extensions -fPIC)
    if (QUIC_PLATFORM STREQUAL "darwin")
        list(APPEND QUIC_COMMON_DEFINES QUIC_PLATFORM_DARWIN)
        list(APPEND QUIC_COMMON_FLAGS -Wno-microsoft-anon-tag -Wno-tautological-constant-out-of-range-compare -Wmissing-field-initializers)
    else()
        list(APPEND QUIC_COMMON_DEFINES QUIC_PLATFORM_LINUX)
    endif()

    if (QUIC_ENABLE_SANITIZERS)
        set(QUIC_ENABLE_LOGGING OFF)
        message(WARNING "LTTng logging is incompatible with sanitizers. Skipping logging")
    endif()

    if(QUIC_ENABLE_LOGGING)
        if (APPLE)
            message(STATUS "Configuring for macos tracing")
            #set(CMAKE_CLOG_CONFIG_PROFILE macos)
            set(CMAKE_CLOG_CONFIG_PROFILE stubs)
            list(APPEND QUIC_COMMON_DEFINES QUIC_CLOG)
        else()
            message(STATUS "Configuring for LTTng tracing")
            set(CMAKE_CLOG_CONFIG_PROFILE linux)
            list(APPEND QUIC_COMMON_DEFINES QUIC_CLOG)
            include(FindLTTngUST)
        endif()
    else()
        message(STATUS "Disabling tracing")
        set(CMAKE_CLOG_CONFIG_PROFILE stubs)
        list(APPEND QUIC_COMMON_DEFINES QUIC_EVENTS_STUB QUIC_LOGS_STUB)
        list(APPEND QUIC_WARNING_FLAGS -Wno-unused-parameter -Wno-unused-variable)
    endif()

    if(QUIC_TLS STREQUAL "openssl")
        # OpenSSL doesn't support session resumption yet.
        message(STATUS "Disabling session resumption support")
        list(APPEND QUIC_COMMON_DEFINES QUIC_DISABLE_RESUMPTION)
        # OpenSSL doesn't support 0-RTT yet.
        message(STATUS "Disabling 0-RTT support")
        list(APPEND QUIC_COMMON_DEFINES QUIC_DISABLE_0RTT_TESTS)
    endif()

    if(QUIC_ENABLE_SANITIZERS)
        message(STATUS "Configuring sanitizers")
        list(APPEND QUIC_COMMON_FLAGS -fsanitize=address,leak,undefined -fsanitize-address-use-after-scope -O0 -ggdb3 -fno-omit-frame-pointer -fno-optimize-sibling-calls)
        if (CMAKE_C_COMPILER_ID MATCHES "Clang")
            list(APPEND QUIC_COMMON_FLAGS -fsanitize=unsigned-integer-overflow -fsanitize=local-bounds -fsanitize=integer -fsanitize=nullability)
        endif()
    endif()

    if(QUIC_TLS STREQUAL "stub")
        list(APPEND QUIC_COMMON_DEFINES QUIC_TLS_STUB)
    endif()

    set(QUIC_C_FLAGS ${QUIC_COMMON_FLAGS})
    set(QUIC_CXX_FLAGS ${QUIC_COMMON_FLAGS})
endif()

if(QUIC_TLS STREQUAL "openssl")
<<<<<<< HEAD
    # Configure and build OpenSSL.
    set(OPENSSL_DIR ${QUIC_BUILD_DIR}/openssl)
    set(OPENSSL_CONFIG_FLAGS
        enable-tls1_3 no-makedepend no-dgram no-ssl3 no-psk no-srp
        no-weak-ssl-ciphers no-tests --prefix=${OPENSSL_DIR})
    if(CMAKE_SYSTEM_PROCESSOR STREQUAL arm)
        list(PREPEND OPENSSL_CONFIG_FLAGS no-shared)
        set(OPENSSL_CONFIG_CMD ${CMAKE_SOURCE_DIR}/submodules/openssl/Configure
            linux-armv4 -DL_ENDIAN
            --cross-compile-prefix=${GNU_MACHINE}${FLOAT_ABI_SUFFIX}-)
    elseif(QUIC_PLATFORM STREQUAL "darwin")
        # need to build with Apple's compiler
        # also, "no-shared" breaks the build for master-alpha4-quic-support
        set(OPENSSL_CONFIG_CMD ${CMAKE_SOURCE_DIR}/submodules/openssl/config)
    else()
        list(PREPEND OPENSSL_CONFIG_FLAGS no-shared)
        set(OPENSSL_CONFIG_CMD ${CMAKE_SOURCE_DIR}/submodules/openssl/config
            CC=${CMAKE_C_COMPILER} CXX=${CMAKE_CXX_COMPILER})
=======
    if (WIN32)
        set(OPENSSL_DIR ${QUIC_BUILD_DIR}/openssl)

        add_library(OpenSSL_Crypto STATIC IMPORTED)
        set_property(TARGET OpenSSL_Crypto PROPERTY IMPORTED_LOCATION_RELEASE ${OPENSSL_DIR}/release/lib/libcrypto${CMAKE_STATIC_LIBRARY_SUFFIX})
        set_property(TARGET OpenSSL_Crypto PROPERTY IMPORTED_LOCATION_DEBUG   ${OPENSSL_DIR}/debug/lib/libcrypto${CMAKE_STATIC_LIBRARY_SUFFIX})


        add_library(OpenSSL STATIC IMPORTED)
        set_property(TARGET OpenSSL PROPERTY IMPORTED_LOCATION_RELEASE ${OPENSSL_DIR}/release/lib/libssl${CMAKE_STATIC_LIBRARY_SUFFIX})
        set_property(TARGET OpenSSL PROPERTY IMPORTED_LOCATION_DEBUG   ${OPENSSL_DIR}/debug/lib/libssl${CMAKE_STATIC_LIBRARY_SUFFIX})

        target_include_directories(OpenSSL INTERFACE
                $<$<CONFIG:Debug>:${OPENSSL_DIR}/debug/include>
                $<$<CONFIG:Release>:${OPENSSL_DIR}/release/include>)
        target_link_libraries(OpenSSL INTERFACE OpenSSL_Crypto)

        if (QUIC_CI AND EXISTS ${OPENSSL_DIR}/release/lib/libcrypto${CMAKE_STATIC_LIBRARY_SUFFIX})
            message(STATUS "Found existing OpenSSL cache, skipping openssl build")
        else()
            file(MAKE_DIRECTORY ${OPENSSL_DIR}/debug/include)
            file(MAKE_DIRECTORY ${OPENSSL_DIR}/release/include)

            set(OPENSSL_CONFIG_FLAGS
                enable-tls1_3 no-makedepend no-dgram no-ssl3 no-psk no-srp
                no-weak-ssl-ciphers no-shared no-tests VC-WIN64A)

            add_custom_target(mkdir_openssl_build_debug
                COMMAND if not exist \"${QUIC_BUILD_DIR}/submodules/openssl/debug\" mkdir \"${QUIC_BUILD_DIR}/submodules/openssl/debug\" 2> NUL)
            add_custom_target(mkdir_openssl_build_release
                COMMAND if not exist \"${QUIC_BUILD_DIR}/submodules/openssl/release\" mkdir \"${QUIC_BUILD_DIR}/submodules/openssl/release\" 2> NUL)
            add_custom_command(
                DEPENDS mkdir_openssl_build_debug
                WORKING_DIRECTORY ${QUIC_BUILD_DIR}/submodules/openssl/debug
                OUTPUT ${OPENSSL_DIR}/debug/lib/libcrypto${CMAKE_STATIC_LIBRARY_SUFFIX}
                OUTPUT ${OPENSSL_DIR}/debug/lib/libssl${CMAKE_STATIC_LIBRARY_SUFFIX}
                COMMAND perl ${CMAKE_SOURCE_DIR}/submodules/openssl/Configure ${OPENSSL_CONFIG_FLAGS} --debug --prefix=${OPENSSL_DIR}/debug
                COMMAND nmake
                COMMAND nmake install_dev)

            add_custom_command(
                DEPENDS mkdir_openssl_build_release
                WORKING_DIRECTORY ${QUIC_BUILD_DIR}/submodules/openssl/release
                OUTPUT ${OPENSSL_DIR}/release/lib/libcrypto${CMAKE_STATIC_LIBRARY_SUFFIX}
                OUTPUT ${OPENSSL_DIR}/release/lib/libssl${CMAKE_STATIC_LIBRARY_SUFFIX}
                COMMAND perl ${CMAKE_SOURCE_DIR}/submodules/openssl/Configure ${OPENSSL_CONFIG_FLAGS} --prefix=${OPENSSL_DIR}/release
                COMMAND nmake
                COMMAND nmake install_dev)

            add_custom_target(OpenSSL_Build_Debug
                DEPENDS ${OPENSSL_DIR}/debug/lib/libcrypto${CMAKE_STATIC_LIBRARY_SUFFIX}
                DEPENDS ${OPENSSL_DIR}/debug/lib/libssl${CMAKE_STATIC_LIBRARY_SUFFIX})

            add_custom_target(OpenSSL_Build_Release
                DEPENDS ${OPENSSL_DIR}/release/lib/libcrypto${CMAKE_STATIC_LIBRARY_SUFFIX}
                DEPENDS ${OPENSSL_DIR}/release/lib/libssl${CMAKE_STATIC_LIBRARY_SUFFIX})

            add_dependencies(OpenSSL_Crypto OpenSSL_Build_Release OpenSSL_Build_Debug)
            add_dependencies(OpenSSL OpenSSL_Build_Release OpenSSL_Build_Debug)
        endif()
    else()
        # Configure and build OpenSSL.
        set(OPENSSL_DIR ${QUIC_BUILD_DIR}/openssl)
        set(OPENSSL_CONFIG_FLAGS
            enable-tls1_3 no-makedepend no-dgram no-ssl3 no-psk no-srp
            no-weak-ssl-ciphers no-shared no-tests --prefix=${OPENSSL_DIR})
        if(CMAKE_SYSTEM_PROCESSOR STREQUAL arm)
            set(OPENSSL_CONFIG_CMD ${CMAKE_SOURCE_DIR}/submodules/openssl/Configure
                linux-armv4 -DL_ENDIAN
                --cross-compile-prefix=${GNU_MACHINE}${FLOAT_ABI_SUFFIX}-)
        else()
            set(OPENSSL_CONFIG_CMD ${CMAKE_SOURCE_DIR}/submodules/openssl/config
                CC=${CMAKE_C_COMPILER} CXX=${CMAKE_CXX_COMPILER})
        endif()
        add_custom_target(mkdir_openssl_build
            COMMAND mkdir -p ${QUIC_BUILD_DIR}/submodules/openssl)
        add_custom_command(
            DEPENDS mkdir_openssl_build
            WORKING_DIRECTORY ${QUIC_BUILD_DIR}/submodules/openssl
            OUTPUT ${OPENSSL_DIR}/lib/libcrypto${CMAKE_STATIC_LIBRARY_SUFFIX}
            OUTPUT ${OPENSSL_DIR}/lib/libssl${CMAKE_STATIC_LIBRARY_SUFFIX}
            COMMAND SYSTEM=${CMAKE_HOST_SYSTEM_NAME}
                ${OPENSSL_CONFIG_CMD} ${OPENSSL_CONFIG_FLAGS}
            COMMAND make -j$$(nproc)
            COMMAND make install_dev)
        add_custom_target(OpenSSL_Build
            DEPENDS ${OPENSSL_DIR}/lib/libcrypto${CMAKE_STATIC_LIBRARY_SUFFIX}
            DEPENDS ${OPENSSL_DIR}/lib/libssl${CMAKE_STATIC_LIBRARY_SUFFIX})

        add_library(OpenSSL_Crypto STATIC IMPORTED)
        set_property(TARGET OpenSSL_Crypto PROPERTY IMPORTED_LOCATION   ${OPENSSL_DIR}/lib/libcrypto${CMAKE_STATIC_LIBRARY_SUFFIX})
        add_dependencies(OpenSSL_Crypto OpenSSL_Build)

        file(MAKE_DIRECTORY ${OPENSSL_DIR}/include)

        add_library(OpenSSL STATIC IMPORTED)
        set_property(TARGET OpenSSL PROPERTY IMPORTED_LOCATION ${OPENSSL_DIR}/lib/libssl${CMAKE_STATIC_LIBRARY_SUFFIX})
        target_include_directories(OpenSSL INTERFACE ${OPENSSL_DIR}/include)
        target_link_libraries(OpenSSL INTERFACE OpenSSL_Crypto)
        add_dependencies(OpenSSL OpenSSL_Build)
>>>>>>> 00503513
    endif()
endif()

if(QUIC_TLS STREQUAL "mitls")
    # Build Everest.
    add_subdirectory(submodules/everest/msquic/msvc/kremlib)
    add_subdirectory(submodules/everest/msquic/msvc/evercrypt)
    add_subdirectory(submodules/everest/msquic/msvc/mitls)
    add_subdirectory(submodules/everest/msquic/msvc/quiccrypto)
endif()

if(QUIC_CODE_CHECK)
    find_program(CLANGTIDY NAMES clang-tidy)
    if(CLANGTIDY)
        message(STATUS "Found clang-tidy: ${CLANGTIDY}")
        set(CLANG_TIDY_CHECKS *
            # add checks to ignore here, e.g.,
            # -hicpp-no-assembler
            # -hicpp-signed-bitwise
            # ...
        )
        string(REPLACE ";" "," CLANG_TIDY_CHECKS "${CLANG_TIDY_CHECKS}")
        set(CMAKE_C_CLANG_TIDY ${CLANGTIDY} -checks=${CLANG_TIDY_CHECKS}
            -system-headers)
        set(CMAKE_CXX_CLANG_TIDY ${CMAKE_C_CLANG_TIDY})
    else()
        message(STATUS "clang-tidy not found")
    endif()

    find_program(CPPCHECK NAMES cppcheck)
    if(CPPCHECK)
        message(STATUS "Found cppcheck: ${CPPCHECK}")
        set(CMAKE_C_CPPCHECK ${CPPCHECK} -q --inline-suppr
            --enable=warning,style,performance,portability -D__linux__)
        set(CMAKE_CXX_CPPCHECK ${CMAKE_C_CPPCHECK})
    else()
        message(STATUS "cppcheck not found")
    endif()
endif()

add_subdirectory(src/inc)

# Product code
add_subdirectory(src/core)
add_subdirectory(src/platform)
add_subdirectory(src/bin)

# Tool code
if(QUIC_BUILD_TOOLS)
    add_subdirectory(src/tools)
endif()

# Performance code
if(QUIC_BUILD_PERF)
    add_subdirectory(src/perf/lib)
    add_subdirectory(src/perf/bin)
endif()

# Test code
if(QUIC_BUILD_TEST)
    # Build the googletest framework.
    set(BUILD_GMOCK OFF CACHE BOOL "Builds the googlemock subproject")
    set(INSTALL_GTEST OFF CACHE BOOL "Enable installation of googletest. (Projects embedding googletest may want to turn this OFF.)")
    if(WIN32)
        option(gtest_force_shared_crt "Use shared (DLL) run-time lib even when Google Test is built as static lib." ON)
    endif()

    enable_testing()
    add_subdirectory(submodules/googletest)

    set_property(TARGET gtest PROPERTY CXX_STANDARD 17)
    set_property(TARGET gtest_main PROPERTY CXX_STANDARD 17)

    set_property(TARGET gtest PROPERTY FOLDER "tests")
    set_property(TARGET gtest_main PROPERTY FOLDER "tests")

    add_subdirectory(src/core/unittest)
    add_subdirectory(src/platform/unittest)
    add_subdirectory(src/test/lib)
    add_subdirectory(src/test/bin)
endif()<|MERGE_RESOLUTION|>--- conflicted
+++ resolved
@@ -368,26 +368,6 @@
 endif()
 
 if(QUIC_TLS STREQUAL "openssl")
-<<<<<<< HEAD
-    # Configure and build OpenSSL.
-    set(OPENSSL_DIR ${QUIC_BUILD_DIR}/openssl)
-    set(OPENSSL_CONFIG_FLAGS
-        enable-tls1_3 no-makedepend no-dgram no-ssl3 no-psk no-srp
-        no-weak-ssl-ciphers no-tests --prefix=${OPENSSL_DIR})
-    if(CMAKE_SYSTEM_PROCESSOR STREQUAL arm)
-        list(PREPEND OPENSSL_CONFIG_FLAGS no-shared)
-        set(OPENSSL_CONFIG_CMD ${CMAKE_SOURCE_DIR}/submodules/openssl/Configure
-            linux-armv4 -DL_ENDIAN
-            --cross-compile-prefix=${GNU_MACHINE}${FLOAT_ABI_SUFFIX}-)
-    elseif(QUIC_PLATFORM STREQUAL "darwin")
-        # need to build with Apple's compiler
-        # also, "no-shared" breaks the build for master-alpha4-quic-support
-        set(OPENSSL_CONFIG_CMD ${CMAKE_SOURCE_DIR}/submodules/openssl/config)
-    else()
-        list(PREPEND OPENSSL_CONFIG_FLAGS no-shared)
-        set(OPENSSL_CONFIG_CMD ${CMAKE_SOURCE_DIR}/submodules/openssl/config
-            CC=${CMAKE_C_COMPILER} CXX=${CMAKE_CXX_COMPILER})
-=======
     if (WIN32)
         set(OPENSSL_DIR ${QUIC_BUILD_DIR}/openssl)
 
@@ -453,12 +433,18 @@
         set(OPENSSL_DIR ${QUIC_BUILD_DIR}/openssl)
         set(OPENSSL_CONFIG_FLAGS
             enable-tls1_3 no-makedepend no-dgram no-ssl3 no-psk no-srp
-            no-weak-ssl-ciphers no-shared no-tests --prefix=${OPENSSL_DIR})
+            no-weak-ssl-ciphers no-tests --prefix=${OPENSSL_DIR})
         if(CMAKE_SYSTEM_PROCESSOR STREQUAL arm)
+            list(PREPEND OPENSSL_CONFIG_FLAGS no-shared)
             set(OPENSSL_CONFIG_CMD ${CMAKE_SOURCE_DIR}/submodules/openssl/Configure
                 linux-armv4 -DL_ENDIAN
                 --cross-compile-prefix=${GNU_MACHINE}${FLOAT_ABI_SUFFIX}-)
+        elseif(QUIC_PLATFORM STREQUAL "darwin")
+            # need to build with Apple's compiler
+            # also, "no-shared" breaks the build for master-alpha4-quic-support
+            set(OPENSSL_CONFIG_CMD ${CMAKE_SOURCE_DIR}/submodules/openssl/config)
         else()
+            list(PREPEND OPENSSL_CONFIG_FLAGS no-shared)
             set(OPENSSL_CONFIG_CMD ${CMAKE_SOURCE_DIR}/submodules/openssl/config
                 CC=${CMAKE_C_COMPILER} CXX=${CMAKE_CXX_COMPILER})
         endif()
@@ -488,7 +474,6 @@
         target_include_directories(OpenSSL INTERFACE ${OPENSSL_DIR}/include)
         target_link_libraries(OpenSSL INTERFACE OpenSSL_Crypto)
         add_dependencies(OpenSSL OpenSSL_Build)
->>>>>>> 00503513
     endif()
 endif()
 
