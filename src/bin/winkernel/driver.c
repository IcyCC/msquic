--- conflicted
+++ resolved
@@ -1,135 +1,131 @@
-/*++
-
-    Copyright (c) Microsoft Corporation.
-    Licensed under the MIT License.
-
-Abstract:
-
-    Main entry point to the MsQuic.sys driver.
-
---*/
-
-#include "quic_platform.h"
-#include "quic_trace.h"
-#include "driver.c.clog.h"
-
-<<<<<<< HEAD
-
-=======
->>>>>>> eaf136f3
-INITCODE
-_IRQL_requires_max_(PASSIVE_LEVEL)
-void
-MsQuicLibraryLoad(
-    void
-    );
-
-_IRQL_requires_max_(PASSIVE_LEVEL)
-void
-MsQuicLibraryUnload(
-    void
-    );
-
-INITCODE DRIVER_INITIALIZE DriverEntry;
-PAGEDX EVT_WDF_DRIVER_UNLOAD EvtDriverUnload;
-
-INITCODE
-_Function_class_(DRIVER_INITIALIZE)
-_IRQL_requires_same_
-_IRQL_requires_(PASSIVE_LEVEL)
-NTSTATUS
-DriverEntry(
-    _In_ PDRIVER_OBJECT DriverObject,
-    _In_ PUNICODE_STRING RegistryPath
-    )
-/*++
-
-Routine Description:
-
-    DriverEntry initializes the driver and is the first routine called by the
-    system after the driver is loaded. DriverEntry specifies the other entry
-    points in the function driver, such as EvtDevice and DriverUnload.
-
-Parameters Description:
-
-    DriverObject - represents the instance of the function driver that is loaded
-    into memory. DriverEntry must initialize members of DriverObject before it
-    returns to the caller. DriverObject is allocated by the system before the
-    driver is loaded, and it is released by the system after the system unloads
-    the function driver from memory.
-
-    RegistryPath - represents the driver specific path in the Registry.
-    The function driver can use the path to store driver related data between
-    reboots. The path does not store hardware instance specific data.
-
-Return Value:
-
-    A success status as determined by NT_SUCCESS macro, if successful.
-
---*/
-{
-    NTSTATUS Status;
-    WDF_DRIVER_CONFIG Config;
-    WDFDRIVER Driver;
-
-    QuicPlatformSystemLoad(DriverObject, RegistryPath);
-
-    MsQuicLibraryLoad();
-
-    //
-    // Create the WdfDriver Object.
-    //
-    WDF_DRIVER_CONFIG_INIT(&Config, NULL);
-    Config.EvtDriverUnload = EvtDriverUnload;
-    Config.DriverInitFlags = WdfDriverInitNonPnpDriver;
-    Config.DriverPoolTag = QUIC_POOL_TAG;
-
-    Status =
-        WdfDriverCreate(
-            DriverObject,
-            RegistryPath,
-            WDF_NO_OBJECT_ATTRIBUTES,
-            &Config,
-            &Driver);
-    if (!NT_SUCCESS(Status)) {
-        QuicTraceEvent(LibraryErrorStatus, "[ lib] ERROR, %d, %s.", Status, "WdfDriverCreate");
-        goto Error;
-    }
-
-Error:
-
-    if (!NT_SUCCESS(Status)) {
-        MsQuicLibraryUnload();
-        QuicPlatformSystemUnload();
-    }
-
-    return Status;
-}
-
-PAGEDX
-_Function_class_(EVT_WDF_DRIVER_UNLOAD)
-_IRQL_requires_same_
-_IRQL_requires_max_(PASSIVE_LEVEL)
-void
-EvtDriverUnload(
-    _In_ WDFDRIVER Driver
-    )
-/*++
-
-Routine Description:
-
-    EvtDriverUnload will clean up any resources that were allocated for this
-    driver.
-
-Arguments:
-
-    Driver - Handle to a framework driver object created in DriverEntry
-
---*/
-{
-    UNREFERENCED_PARAMETER(Driver);
-
-    PAGED_CODE();
-    MsQuicLibraryUnload();
-    QuicPlatformSystemUnload();
-}
+/*++
+
+    Copyright (c) Microsoft Corporation.
+    Licensed under the MIT License.
+
+Abstract:
+
+    Main entry point to the MsQuic.sys driver.
+
+--*/
+
+#include "quic_platform.h"
+#include "quic_trace.h"
+#include "driver.c.clog.h"
+
+INITCODE
+_IRQL_requires_max_(PASSIVE_LEVEL)
+void
+MsQuicLibraryLoad(
+    void
+    );
+
+_IRQL_requires_max_(PASSIVE_LEVEL)
+void
+MsQuicLibraryUnload(
+    void
+    );
+
+INITCODE DRIVER_INITIALIZE DriverEntry;
+PAGEDX EVT_WDF_DRIVER_UNLOAD EvtDriverUnload;
+
+INITCODE
+_Function_class_(DRIVER_INITIALIZE)
+_IRQL_requires_same_
+_IRQL_requires_(PASSIVE_LEVEL)
+NTSTATUS
+DriverEntry(
+    _In_ PDRIVER_OBJECT DriverObject,
+    _In_ PUNICODE_STRING RegistryPath
+    )
+/*++
+
+Routine Description:
+
+    DriverEntry initializes the driver and is the first routine called by the
+    system after the driver is loaded. DriverEntry specifies the other entry
+    points in the function driver, such as EvtDevice and DriverUnload.
+
+Parameters Description:
+
+    DriverObject - represents the instance of the function driver that is loaded
+    into memory. DriverEntry must initialize members of DriverObject before it
+    returns to the caller. DriverObject is allocated by the system before the
+    driver is loaded, and it is released by the system after the system unloads
+    the function driver from memory.
+
+    RegistryPath - represents the driver specific path in the Registry.
+    The function driver can use the path to store driver related data between
+    reboots. The path does not store hardware instance specific data.
+
+Return Value:
+
+    A success status as determined by NT_SUCCESS macro, if successful.
+
+--*/
+{
+    NTSTATUS Status;
+    WDF_DRIVER_CONFIG Config;
+    WDFDRIVER Driver;
+
+    QuicPlatformSystemLoad(DriverObject, RegistryPath);
+
+    MsQuicLibraryLoad();
+
+    //
+    // Create the WdfDriver Object.
+    //
+    WDF_DRIVER_CONFIG_INIT(&Config, NULL);
+    Config.EvtDriverUnload = EvtDriverUnload;
+    Config.DriverInitFlags = WdfDriverInitNonPnpDriver;
+    Config.DriverPoolTag = QUIC_POOL_TAG;
+
+    Status =
+        WdfDriverCreate(
+            DriverObject,
+            RegistryPath,
+            WDF_NO_OBJECT_ATTRIBUTES,
+            &Config,
+            &Driver);
+    if (!NT_SUCCESS(Status)) {
+        QuicTraceEvent(LibraryErrorStatus, "[ lib] ERROR, %d, %s.", Status, "WdfDriverCreate");
+        goto Error;
+    }
+
+Error:
+
+    if (!NT_SUCCESS(Status)) {
+        MsQuicLibraryUnload();
+        QuicPlatformSystemUnload();
+    }
+
+    return Status;
+}
+
+PAGEDX
+_Function_class_(EVT_WDF_DRIVER_UNLOAD)
+_IRQL_requires_same_
+_IRQL_requires_max_(PASSIVE_LEVEL)
+void
+EvtDriverUnload(
+    _In_ WDFDRIVER Driver
+    )
+/*++
+
+Routine Description:
+
+    EvtDriverUnload will clean up any resources that were allocated for this
+    driver.
+
+Arguments:
+
+    Driver - Handle to a framework driver object created in DriverEntry
+
+--*/
+{
+    UNREFERENCED_PARAMETER(Driver);
+
+    PAGED_CODE();
+    MsQuicLibraryUnload();
+    QuicPlatformSystemUnload();
+}