--- conflicted
+++ resolved
@@ -10,13 +10,9 @@
 --*/
 
 #include "precomp.h"
-<<<<<<< HEAD
-#include "api.c.clog.h"
-=======
 #ifdef QUIC_CLOG
 #include "api.c.clog.h"
 #endif
->>>>>>> af64e177
 
 #define IS_SESSION_HANDLE(Handle) \
 ( \
