/*++

    Copyright (c) Microsoft Corporation.
    Licensed under the MIT License.

--*/

_IRQL_requires_max_(PASSIVE_LEVEL)
QUIC_STATUS
QUIC_API
MsQuicRegistrationOpen(
    _In_opt_ const QUIC_REGISTRATION_CONFIG* Config,
    _Outptr_ _At_(*Registration, __drv_allocatesMem(Mem)) _Pre_defensive_
        HQUIC* Registration
    );

_IRQL_requires_max_(PASSIVE_LEVEL)
void
QUIC_API
MsQuicRegistrationClose(
    _In_ _Pre_defensive_ __drv_freesMem(Mem)
        HQUIC Registration
    );

_IRQL_requires_max_(PASSIVE_LEVEL)
QUIC_STATUS
QUIC_API
MsQuicConfigurationOpen(
    _In_ _Pre_defensive_ HQUIC Registration,
    _In_ _Pre_defensive_ QUIC_CONFIGURATION_CALLBACK_HANDLER Handler,
    _In_opt_ void* Context,
    _Outptr_ _At_(*Configuration, __drv_allocatesMem(Mem)) _Pre_defensive_
        HQUIC* Configuration
    );

_IRQL_requires_max_(PASSIVE_LEVEL)
void
QUIC_API
MsQuicConfigurationClose(
    _In_ _Pre_defensive_ __drv_freesMem(Mem)
        HQUIC Configuration
    );

_IRQL_requires_max_(PASSIVE_LEVEL)
QUIC_STATUS
QUIC_API
MsQuicConfigurationLoadCredential(
    _In_ _Pre_defensive_ HQUIC Configuration,
    _In_ const QUIC_CREDENTIAL_CONFIG* CredConfig
    );

_IRQL_requires_max_(PASSIVE_LEVEL)
QUIC_STATUS
QUIC_API
MsQuicSessionOpen(
    _In_ _Pre_defensive_ HQUIC RegistrationContext,
<<<<<<< HEAD
=======
    _In_ uint32_t SettingsSize,
    _In_reads_bytes_opt_(SettingsSize)
        const QUIC_SETTINGS* Settings,
    _In_reads_(AlpnBufferCount) _Pre_defensive_
        const QUIC_BUFFER* const AlpnBuffers,
    _In_ uint32_t AlpnBufferCount,
>>>>>>> 8660d858
    _In_opt_ void* Context,
    _Outptr_ _At_(*Session, __drv_allocatesMem(Mem)) _Pre_defensive_
        HQUIC *Session
    );

_IRQL_requires_max_(PASSIVE_LEVEL)
void
QUIC_API
MsQuicSessionClose(
    _In_ _Pre_defensive_ __drv_freesMem(Mem)
        HQUIC Session
    );

_IRQL_requires_max_(PASSIVE_LEVEL)
void
QUIC_API
MsQuicSessionShutdown(
    _In_ _Pre_defensive_ HQUIC Session,
    _In_ QUIC_CONNECTION_SHUTDOWN_FLAGS Flags,
    _In_ _Pre_defensive_ QUIC_UINT62 ErrorCode
    );

_IRQL_requires_max_(PASSIVE_LEVEL)
QUIC_STATUS
QUIC_API
MsQuicListenerOpen(
    _In_ _Pre_defensive_ HQUIC Session,
    _In_ _Pre_defensive_ QUIC_LISTENER_CALLBACK_HANDLER Handler,
    _In_opt_ void* Context,
    _Outptr_ _At_(*Listener, __drv_allocatesMem(Mem)) _Pre_defensive_
        HQUIC *Listener
    );

_IRQL_requires_max_(PASSIVE_LEVEL)
void
QUIC_API
MsQuicListenerClose(
    _In_ _Pre_defensive_ __drv_freesMem(Mem)
        HQUIC Handle
    );

_IRQL_requires_max_(PASSIVE_LEVEL)
QUIC_STATUS
QUIC_API
MsQuicListenerStart(
    _In_ _Pre_defensive_ HQUIC Handle,
    _In_reads_(AlpnBufferCount) _Pre_defensive_
        const QUIC_BUFFER* const AlpnBuffers,
    _In_range_(>, 0) uint32_t AlpnBufferCount,
    _In_opt_ const QUIC_ADDR* LocalAddress
    );

_IRQL_requires_max_(PASSIVE_LEVEL)
void
QUIC_API
MsQuicListenerStop(
    _In_ _Pre_defensive_ HQUIC Handle
    );

_IRQL_requires_max_(DISPATCH_LEVEL)
QUIC_STATUS
QUIC_API
MsQuicConnectionOpen(
    _In_ _Pre_defensive_ HQUIC Session,
    _In_ _Pre_defensive_ QUIC_CONNECTION_CALLBACK_HANDLER Handler,
    _In_opt_ void* Context,
    _Outptr_ _At_(*Connection, __drv_allocatesMem(Mem)) _Pre_defensive_
        HQUIC *Connection
    );

_IRQL_requires_max_(PASSIVE_LEVEL)
void
QUIC_API
MsQuicConnectionClose(
    _In_ _Pre_defensive_ __drv_freesMem(Mem)
        HQUIC Handle
    );

_IRQL_requires_max_(DISPATCH_LEVEL)
void
QUIC_API
MsQuicConnectionShutdown(
    _In_ _Pre_defensive_ HQUIC Handle,
    _In_ QUIC_CONNECTION_SHUTDOWN_FLAGS Flags,
    _In_ _Pre_defensive_ QUIC_UINT62 ErrorCode
    );

_IRQL_requires_max_(PASSIVE_LEVEL)
QUIC_STATUS
QUIC_API
MsQuicConnectionStart(
    _In_ _Pre_defensive_ HQUIC Handle,
    _In_ _Pre_defensive_ HQUIC ConfigHandle,
    _In_reads_(AlpnBufferCount) _Pre_defensive_
        const QUIC_BUFFER* const AlpnBuffers,
    _In_range_(>, 0) uint32_t AlpnBufferCount,
    _In_ QUIC_ADDRESS_FAMILY Family,
    _In_reads_opt_z_(QUIC_MAX_SNI_LENGTH)
        const char* ServerName,
    _In_ uint16_t ServerPort // Host byte order
    );

_IRQL_requires_max_(DISPATCH_LEVEL)
QUIC_STATUS
QUIC_API
MsQuicConnectionSendResumptionTicket(
    _In_ _Pre_defensive_ HQUIC Handle,
    _In_ QUIC_SEND_RESUMPTION_FLAGS Flags,
    _In_ uint16_t DataLength,
    _In_reads_bytes_opt_(DataLength)
        const uint8_t* ResumptionData
    );

_IRQL_requires_max_(DISPATCH_LEVEL)
QUIC_STATUS
QUIC_API
MsQuicStreamOpen(
    _In_ _Pre_defensive_ HQUIC Handle,
    _In_ QUIC_STREAM_OPEN_FLAGS Flags,
    _In_ _Pre_defensive_ QUIC_STREAM_CALLBACK_HANDLER Handler,
    _In_opt_ void* Context,
    _Outptr_ _At_(*Stream, __drv_allocatesMem(Mem)) _Pre_defensive_
        HQUIC *Stream
    );

_IRQL_requires_max_(PASSIVE_LEVEL)
void
QUIC_API
MsQuicStreamClose(
    _In_ _Pre_defensive_ __drv_freesMem(Mem)
        HQUIC Handle
    );

_IRQL_requires_max_(PASSIVE_LEVEL)
QUIC_STATUS
QUIC_API
MsQuicStreamStart(
    _In_ _Pre_defensive_ HQUIC Handle,
    _In_ QUIC_STREAM_START_FLAGS Flags
    );

_IRQL_requires_max_(DISPATCH_LEVEL)
QUIC_STATUS
QUIC_API
MsQuicStreamShutdown(
    _In_ _Pre_defensive_ HQUIC Handle,
    _In_ QUIC_STREAM_SHUTDOWN_FLAGS Flags,
    _In_ _Pre_defensive_ QUIC_UINT62 ErrorCode
    );

_IRQL_requires_max_(DISPATCH_LEVEL)
QUIC_STATUS
QUIC_API
MsQuicStreamSend(
    _In_ _Pre_defensive_ HQUIC Handle,
    _In_reads_(BufferCount) _Pre_defensive_
        const QUIC_BUFFER * const Buffers,
    _In_ uint32_t BufferCount,
    _In_ QUIC_SEND_FLAGS Flags,
    _In_opt_ void* ClientSendContext
    );

_IRQL_requires_max_(DISPATCH_LEVEL)
QUIC_STATUS
QUIC_API
MsQuicStreamReceiveComplete(
    _In_ _Pre_defensive_ HQUIC Handle,
    _In_ uint64_t BufferLength
    );

_IRQL_requires_max_(DISPATCH_LEVEL)
QUIC_STATUS
QUIC_API
MsQuicStreamReceiveSetEnabled(
    _In_ _Pre_defensive_ HQUIC Stream,
    _In_ BOOLEAN IsEnabled
    );

_IRQL_requires_max_(PASSIVE_LEVEL)
QUIC_STATUS
QUIC_API
MsQuicSetParam(
    _When_(Level == QUIC_PARAM_LEVEL_GLOBAL, _Reserved_)
    _When_(Level != QUIC_PARAM_LEVEL_GLOBAL, _In_ _Pre_defensive_)
        HQUIC Handle,
    _In_ _Pre_defensive_ QUIC_PARAM_LEVEL Level,
    _In_ uint32_t Param,
    _In_ uint32_t BufferLength,
    _In_reads_bytes_(BufferLength)
        const void* Buffer
    );

_IRQL_requires_max_(PASSIVE_LEVEL)
QUIC_STATUS
QUIC_API
MsQuicGetParam(
    _When_(Level == QUIC_PARAM_LEVEL_GLOBAL, _Reserved_)
    _When_(Level != QUIC_PARAM_LEVEL_GLOBAL, _In_ _Pre_defensive_)
        HQUIC Handle,
    _In_ _Pre_defensive_ QUIC_PARAM_LEVEL Level,
    _In_ uint32_t Param,
    _Inout_ _Pre_defensive_ uint32_t* BufferLength,
    _Out_writes_bytes_opt_(*BufferLength)
        void* Buffer
    );

_IRQL_requires_max_(DISPATCH_LEVEL)
QUIC_STATUS
QUIC_API
MsQuicDatagramSend(
    _In_ _Pre_defensive_ HQUIC Handle,
    _In_reads_(BufferCount) _Pre_defensive_
        const QUIC_BUFFER* const Buffers,
    _In_ uint32_t BufferCount,
    _In_ QUIC_SEND_FLAGS Flags,
    _In_opt_ void* ClientSendContext
    );<|MERGE_RESOLUTION|>--- conflicted
+++ resolved
@@ -27,42 +27,35 @@
 QUIC_API
 MsQuicConfigurationOpen(
     _In_ _Pre_defensive_ HQUIC Registration,
-    _In_ _Pre_defensive_ QUIC_CONFIGURATION_CALLBACK_HANDLER Handler,
-    _In_opt_ void* Context,
-    _Outptr_ _At_(*Configuration, __drv_allocatesMem(Mem)) _Pre_defensive_
-        HQUIC* Configuration
-    );
-
-_IRQL_requires_max_(PASSIVE_LEVEL)
-void
-QUIC_API
-MsQuicConfigurationClose(
-    _In_ _Pre_defensive_ __drv_freesMem(Mem)
-        HQUIC Configuration
-    );
-
-_IRQL_requires_max_(PASSIVE_LEVEL)
-QUIC_STATUS
-QUIC_API
-MsQuicConfigurationLoadCredential(
-    _In_ _Pre_defensive_ HQUIC Configuration,
-    _In_ const QUIC_CREDENTIAL_CONFIG* CredConfig
-    );
-
-_IRQL_requires_max_(PASSIVE_LEVEL)
-QUIC_STATUS
-QUIC_API
-MsQuicSessionOpen(
-    _In_ _Pre_defensive_ HQUIC RegistrationContext,
-<<<<<<< HEAD
-=======
     _In_ uint32_t SettingsSize,
     _In_reads_bytes_opt_(SettingsSize)
         const QUIC_SETTINGS* Settings,
-    _In_reads_(AlpnBufferCount) _Pre_defensive_
-        const QUIC_BUFFER* const AlpnBuffers,
-    _In_ uint32_t AlpnBufferCount,
->>>>>>> 8660d858
+    _In_opt_ void* Context,
+    _Outptr_ _At_(*Configuration, __drv_allocatesMem(Mem)) _Pre_defensive_
+        HQUIC* Configuration
+    );
+
+_IRQL_requires_max_(PASSIVE_LEVEL)
+void
+QUIC_API
+MsQuicConfigurationClose(
+    _In_ _Pre_defensive_ __drv_freesMem(Mem)
+        HQUIC Configuration
+    );
+
+_IRQL_requires_max_(PASSIVE_LEVEL)
+QUIC_STATUS
+QUIC_API
+MsQuicConfigurationLoadCredential(
+    _In_ _Pre_defensive_ HQUIC Configuration,
+    _In_ _Pre_defensive_ const QUIC_CREDENTIAL_CONFIG* CredConfig
+    );
+
+_IRQL_requires_max_(PASSIVE_LEVEL)
+QUIC_STATUS
+QUIC_API
+MsQuicSessionOpen(
+    _In_ _Pre_defensive_ HQUIC RegistrationContext,
     _In_opt_ void* Context,
     _Outptr_ _At_(*Session, __drv_allocatesMem(Mem)) _Pre_defensive_
         HQUIC *Session
