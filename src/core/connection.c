--- conflicted
+++ resolved
@@ -6200,12 +6200,6 @@
 
         break;
 
-<<<<<<< HEAD
-    case QUIC_PARAM_CONN_PRESHARED_INFO:
-
-        Status =
-            QuicConnSetRemotePresharedInfo(Connection, BufferLength, Buffer);
-=======
     case QUIC_PARAM_CONN_DISABLE_1RTT_ENCRYPTION:
 
         if (BufferLength != sizeof(BOOLEAN)) {
@@ -6227,7 +6221,12 @@
             "Updated disable 1-RTT encrytption to %hhu",
             Connection->State.Disable1RttEncrytion);
 
->>>>>>> dc2a6cf0
+        break;
+
+    case QUIC_PARAM_CONN_PRESHARED_INFO:
+
+        Status =
+            QuicConnSetRemotePresharedInfo(Connection, BufferLength, Buffer);
         break;
 
     case QUIC_PARAM_CONN_TEST_TRANSPORT_PARAMETER:
@@ -6768,12 +6767,6 @@
         Status = QUIC_STATUS_SUCCESS;
         break;
 
-<<<<<<< HEAD
-    case QUIC_PARAM_CONN_PRESHARED_INFO:
-
-        Status =
-            QuicConnGetLocalPresharedInfo(Connection, BufferLength, Buffer);
-=======
     case QUIC_PARAM_CONN_DISABLE_1RTT_ENCRYPTION:
 
         if (*BufferLength < sizeof(BOOLEAN)) {
@@ -6791,7 +6784,12 @@
         *(BOOLEAN*)Buffer = Connection->State.Disable1RttEncrytion;
 
         Status = QUIC_STATUS_SUCCESS;
->>>>>>> dc2a6cf0
+        break;
+
+    case QUIC_PARAM_CONN_PRESHARED_INFO:
+
+        Status =
+            QuicConnGetLocalPresharedInfo(Connection, BufferLength, Buffer);
         break;
 
     default:
