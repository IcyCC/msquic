--- conflicted
+++ resolved
@@ -1,1957 +1,1723 @@
-/*++
-
-    Copyright (c) Microsoft Corporation.
-    Licensed under the MIT License.
-
-Abstract:
-
-    Functions for encoding and decoding frames.
-
---*/
-
-#include "precomp.h"
-<<<<<<< HEAD
-#include "frame.c.clog.h"
-=======
->>>>>>> eaf136f3
-
-_Post_equal_to_(Buffer + sizeof(uint8_t))
-uint8_t*
-QuicUint8Encode(
-    _In_ uint8_t Value,
-    _Out_ uint8_t* Buffer
-    )
-{
-    *Buffer = Value;
-    return Buffer + sizeof(uint8_t);
-}
-
-_Post_equal_to_(Buffer + sizeof(uint16_t))
-uint8_t*
-QuicUint16Encode(
-    _In_ uint16_t Value,
-    _Out_writes_bytes_all_(sizeof(uint16_t))
-        uint8_t* Buffer
-    )
-{
-    *(uint16_t*)Buffer = QuicByteSwapUint16(Value);
-    return Buffer + sizeof(uint16_t);
-}
-
-_Success_(return != FALSE)
-BOOLEAN
-QuicUint16Decode(
-    _In_ uint16_t BufferLength,
-    _In_reads_bytes_(BufferLength)
-        const uint8_t * const Buffer,
-    _Inout_
-    _Deref_in_range_(0, BufferLength)
-    _Deref_out_range_(0, BufferLength)
-        uint16_t* Offset,
-    _Out_ uint16_t* Value
-    )
-{
-    if (*Offset + sizeof(uint16_t) > BufferLength) {
-        return FALSE;
-    }
-    *Value = QuicByteSwapUint16(*(const uint16_t * const)(Buffer + *Offset));
-    *Offset += sizeof(uint16_t);
-    return TRUE;
-}
-
-_Success_(return != FALSE)
-BOOLEAN
-QuicAckHeaderEncode(
-    _In_ const QUIC_ACK_EX * const Frame,
-    _In_opt_ QUIC_ACK_ECN_EX* Ecn,
-    _Inout_ uint16_t* Offset,
-    _In_ uint16_t BufferLength,
-    _Out_writes_to_(BufferLength, *Offset) uint8_t* Buffer
-    )
-{
-    uint16_t RequiredLength =
-        sizeof(uint8_t) +     // Type
-        QuicVarIntSize(Frame->LargestAcknowledged) +
-        QuicVarIntSize(Frame->AckDelay) +
-        QuicVarIntSize(Frame->AdditionalAckBlockCount) +
-        QuicVarIntSize(Frame->FirstAckBlock);
-
-    if (BufferLength < *Offset + RequiredLength) {
-        return FALSE;
-    }
-
-    Buffer = Buffer + *Offset;
-    Buffer = QuicUint8Encode(Ecn == NULL ? QUIC_FRAME_ACK : QUIC_FRAME_ACK + 1, Buffer);
-    Buffer = QuicVarIntEncode(Frame->LargestAcknowledged, Buffer);
-    Buffer = QuicVarIntEncode(Frame->AckDelay, Buffer);
-    Buffer = QuicVarIntEncode(Frame->AdditionalAckBlockCount, Buffer);
-    Buffer = QuicVarIntEncode(Frame->FirstAckBlock, Buffer);
-    *Offset += RequiredLength;
-
-    return TRUE;
-}
-
-_Success_(return != FALSE)
-BOOLEAN
-QuicAckHeaderDecode(
-    _In_ uint16_t BufferLength,
-    _In_reads_bytes_(BufferLength)
-        const uint8_t * const Buffer,
-    _Inout_ uint16_t* Offset,
-    _Out_ QUIC_ACK_EX* Frame
-    )
-{
-    if (!QuicVarIntDecode(BufferLength, Buffer, Offset, &Frame->LargestAcknowledged) ||
-        !QuicVarIntDecode(BufferLength, Buffer, Offset, &Frame->AckDelay) ||
-        !QuicVarIntDecode(BufferLength, Buffer, Offset, &Frame->AdditionalAckBlockCount) ||
-        !QuicVarIntDecode(BufferLength, Buffer, Offset, &Frame->FirstAckBlock) ||
-        Frame->FirstAckBlock > Frame->LargestAcknowledged) {
-        return FALSE;
-    }
-    return TRUE;
-}
-
-_Success_(return != FALSE)
-BOOLEAN
-QuicAckBlockEncode(
-    _In_ const QUIC_ACK_BLOCK_EX * const Block,
-    _Inout_ uint16_t* Offset,
-    _In_ uint16_t BufferLength,
-    _Out_writes_to_(BufferLength, *Offset) uint8_t* Buffer
-    )
-{
-    uint16_t RequiredLength =
-        QuicVarIntSize(Block->Gap) +
-        QuicVarIntSize(Block->AckBlock);
-
-    if (BufferLength < *Offset + RequiredLength) {
-        return FALSE;
-    }
-
-    Buffer = Buffer + *Offset;
-    Buffer = QuicVarIntEncode(Block->Gap, Buffer);
-    Buffer = QuicVarIntEncode(Block->AckBlock, Buffer);
-    *Offset += RequiredLength;
-
-    return TRUE;
-}
-
-_Success_(return != FALSE)
-BOOLEAN
-QuicAckBlockDecode(
-    _In_ uint16_t BufferLength,
-    _In_reads_bytes_(BufferLength)
-        const uint8_t * const Buffer,
-    _Inout_ uint16_t* Offset,
-    _Out_ QUIC_ACK_BLOCK_EX* Block
-    )
-{
-    if (!QuicVarIntDecode(BufferLength, Buffer, Offset, &Block->Gap) ||
-        !QuicVarIntDecode(BufferLength, Buffer, Offset, &Block->AckBlock)) {
-        return FALSE;
-    }
-    return TRUE;
-}
-
-_Success_(return != FALSE)
-BOOLEAN
-QuicAckEcnEncode(
-    _In_ const QUIC_ACK_ECN_EX * const Ecn,
-    _Inout_ uint16_t* Offset,
-    _In_ uint16_t BufferLength,
-    _Out_writes_to_(BufferLength, *Offset) uint8_t* Buffer
-    )
-{
-    uint16_t RequiredLength =
-        QuicVarIntSize(Ecn->ECT_0_Count) +
-        QuicVarIntSize(Ecn->ECT_0_Count) +
-        QuicVarIntSize(Ecn->CE_Count);
-
-    if (BufferLength < *Offset + RequiredLength) {
-        return FALSE;
-    }
-
-    Buffer = Buffer + *Offset;
-    Buffer = QuicVarIntEncode(Ecn->ECT_0_Count, Buffer);
-    Buffer = QuicVarIntEncode(Ecn->ECT_0_Count, Buffer);
-    Buffer = QuicVarIntEncode(Ecn->CE_Count, Buffer);
-    *Offset += RequiredLength;
-
-    return TRUE;
-}
-
-_Success_(return != FALSE)
-BOOLEAN
-QuicAckEcnDecode(
-    _In_ uint16_t BufferLength,
-    _In_reads_bytes_(BufferLength)
-        const uint8_t * const Buffer,
-    _Inout_ uint16_t* Offset,
-    _Out_ QUIC_ACK_ECN_EX* Ecn
-    )
-{
-    if (!QuicVarIntDecode(BufferLength, Buffer, Offset, &Ecn->ECT_0_Count) ||
-        !QuicVarIntDecode(BufferLength, Buffer, Offset, &Ecn->ECT_1_Count) ||
-        !QuicVarIntDecode(BufferLength, Buffer, Offset, &Ecn->CE_Count)) {
-        return FALSE;
-    }
-    return TRUE;
-}
-
-_Success_(return != FALSE)
-BOOLEAN
-QuicAckFrameEncode(
-    _In_ const QUIC_RANGE * const AckBlocks,
-    _In_ uint64_t AckDelay,
-    _In_opt_ QUIC_ACK_ECN_EX* Ecn,
-    _Inout_ uint16_t* Offset,
-    _In_ uint16_t BufferLength,
-    _Out_writes_to_(BufferLength, *Offset) uint8_t* Buffer
-    )
-{
-    uint32_t i = QuicRangeSize(AckBlocks) - 1;
-
-    QUIC_SUBRANGE* LastSub = QuicRangeGet(AckBlocks, i);
-    uint64_t Largest = QuicRangeGetHigh(LastSub);
-    uint64_t Count = LastSub->Count;
-
-    //
-    // Write the ACK Frame Header
-    //
-    QUIC_ACK_EX Frame = {
-        Largest,                // LargestAcknowledged
-        AckDelay,               // AckDelay
-        i,                      // AdditionalAckBlockCount
-        Count - 1               // FirstAckBlock
-    };
-
-    if (!QuicAckHeaderEncode(&Frame, Ecn, Offset, BufferLength, Buffer)) {
-        return FALSE;
-    }
-
-    //
-    // Write any additional ACK Blocks
-    //
-    while (i != 0) {
-
-        QUIC_DBG_ASSERT(Largest >= Count);
-        Largest -= Count;
-
-        QUIC_SUBRANGE* Next = QuicRangeGet(AckBlocks, i - 1);
-        uint64_t NextLargest = QuicRangeGetHigh(Next);
-        Count = Next->Count;
-
-        QUIC_DBG_ASSERT(Largest > NextLargest);
-        QUIC_DBG_ASSERT(Count > 0);
-
-        QUIC_ACK_BLOCK_EX Block = {
-            (Largest - NextLargest) - 1,    // Gap
-            Count - 1                       // AckBlock
-        };
-
-        if (!QuicAckBlockEncode(&Block, Offset, BufferLength, Buffer)) {
-            QUIC_TEL_ASSERT(FALSE); // TODO - Support partial ACK array encoding by updating the 'AdditionalAckBlockCount' field.
-            return FALSE;
-        }
-
-        Largest = NextLargest;
-        i--;
-    }
-
-    if (Ecn != NULL) {
-        if (!QuicAckEcnEncode(Ecn, Offset, BufferLength, Buffer)) {
-            return FALSE;
-        }
-    }
-
-    return TRUE;
-}
-
-//
-// Given that the max UDP packet is 64k, this is a reasonable upper bound for
-// the number of ACK blocks possible.
-//
-#define QUIC_MAX_NUMBER_ACK_BLOCKS 0x10000
-
-//
-// Decodes the ACK_FRAME (has packet numbers from largest to smallest) to a
-// QUIC_RANGE format (smallest to largest).
-//
-_Success_(return != FALSE)
-BOOLEAN
-QuicAckFrameDecode(
-    _In_ QUIC_FRAME_TYPE FrameType,
-    _In_ uint16_t BufferLength,
-    _In_reads_bytes_(BufferLength)
-        const uint8_t * const Buffer,
-    _Inout_ uint16_t* Offset,
-    _Out_ BOOLEAN* InvalidFrame,
-    _Inout_ QUIC_RANGE* AckRanges, // Pre-Initialized by caller
-    _When_(FrameType == QUIC_FRAME_ACK_1, _Out_)
-        QUIC_ACK_ECN_EX* Ecn,
-    _Out_ uint64_t* AckDelay
-    )
-{
-    *InvalidFrame = FALSE;
-    QUIC_DBG_ASSERT(AckRanges->SubRanges); // Should be pre-initialized.
-
-    //
-    // Decode the ACK frame header.
-    //
-    QUIC_ACK_EX Frame;
-    if (!QuicAckHeaderDecode(BufferLength, Buffer, Offset, &Frame)) {
-        *InvalidFrame = TRUE;
-        return FALSE;
-    }
-
-    //
-    // Insert the largest/first block into the range.
-    //
-
-    uint64_t Largest = Frame.LargestAcknowledged;
-    uint64_t Count = Frame.FirstAckBlock + 1;
-
-    BOOLEAN DontCare;
-    if (!QuicRangeAddRange(AckRanges, Largest - Count + 1, Count, &DontCare)) {
-        return FALSE;
-    }
-
-    if (Frame.AdditionalAckBlockCount >= QUIC_MAX_NUMBER_ACK_BLOCKS) {
-        *InvalidFrame = TRUE;
-        return FALSE;
-    }
-
-    //
-    // Insert all the rest of the blocks (if any) into the range.
-    //
-
-    for (uint32_t i = 0; i < (uint32_t)Frame.AdditionalAckBlockCount; i++) {
-
-        if (Count > Largest) {
-            *InvalidFrame = TRUE;
-            return FALSE;
-        }
-
-        Largest -= Count;
-
-        QUIC_ACK_BLOCK_EX Block;
-        if (!QuicAckBlockDecode(BufferLength, Buffer, Offset, &Block)) {
-            *InvalidFrame = TRUE;
-            return FALSE;
-        }
-
-        if (Block.Gap + 1 > Largest) {
-            *InvalidFrame = TRUE;
-            return FALSE;
-        }
-
-        Largest -= (Block.Gap + 1);
-        Count = Block.AckBlock + 1;
-
-        //
-        // N.B. The efficiency here isn't great because we are always inserting
-        // values less than the current minimum, which requires a complete
-        // memmove of the current array. A circular buffer that allows both
-        // forward and backward growth would fix this.
-        //
-
-        if (!QuicRangeAddRange(AckRanges, Largest - Count + 1, Count, &DontCare)) {
-            return FALSE;
-        }
-    }
-
-    *AckDelay = Frame.AckDelay;
-
-    if (FrameType == QUIC_FRAME_ACK_1) {
-        //
-        // The ECN section was provided. Decode it as well.
-        //
-        if (!QuicAckEcnDecode(BufferLength, Buffer, Offset, Ecn)) {
-            return FALSE;
-        }
-    }
-
-    return TRUE;
-}
-
-_Success_(return != FALSE)
-BOOLEAN
-QuicResetStreamFrameEncode(
-    _In_ const QUIC_RESET_STREAM_EX * const Frame,
-    _Inout_ uint16_t* Offset,
-    _In_ uint16_t BufferLength,
-    _Out_writes_to_(BufferLength, *Offset) uint8_t* Buffer
-    )
-{
-    uint16_t RequiredLength =
-        sizeof(uint8_t) +     // Type
-        QuicVarIntSize(Frame->ErrorCode) +
-        QuicVarIntSize(Frame->StreamID) +
-        QuicVarIntSize(Frame->FinalSize);
-
-    if (BufferLength < *Offset + RequiredLength) {
-        return FALSE;
-    }
-
-    Buffer = Buffer + *Offset;
-    Buffer = QuicUint8Encode(QUIC_FRAME_RESET_STREAM, Buffer);
-    Buffer = QuicVarIntEncode(Frame->StreamID, Buffer);
-    Buffer = QuicVarIntEncode(Frame->ErrorCode, Buffer);
-    Buffer = QuicVarIntEncode(Frame->FinalSize, Buffer);
-    *Offset += RequiredLength;
-
-    return TRUE;
-}
-
-_Success_(return != FALSE)
-BOOLEAN
-QuicResetStreamFrameDecode(
-    _In_ uint16_t BufferLength,
-    _In_reads_bytes_(BufferLength)
-        const uint8_t * const Buffer,
-    _Inout_ uint16_t* Offset,
-    _Out_ QUIC_RESET_STREAM_EX* Frame
-    )
-{
-    if (!QuicVarIntDecode(BufferLength, Buffer, Offset, &Frame->StreamID) ||
-        !QuicVarIntDecode(BufferLength, Buffer, Offset, &Frame->ErrorCode) ||
-        !QuicVarIntDecode(BufferLength, Buffer, Offset, &Frame->FinalSize)) {
-        return FALSE;
-    }
-    return TRUE;
-}
-
-_Success_(return != FALSE)
-BOOLEAN
-QuicStopSendingFrameEncode(
-    _In_ const QUIC_STOP_SENDING_EX * const Frame,
-    _Inout_ uint16_t* Offset,
-    _In_ uint16_t BufferLength,
-    _Out_writes_to_(BufferLength, *Offset) uint8_t* Buffer
-    )
-{
-    uint16_t RequiredLength =
-        sizeof(uint8_t) +     // Type
-        QuicVarIntSize(Frame->StreamID) +
-        QuicVarIntSize(Frame->ErrorCode);
-
-    if (BufferLength < *Offset + RequiredLength) {
-        return FALSE;
-    }
-
-    Buffer = Buffer + *Offset;
-    Buffer = QuicUint8Encode(QUIC_FRAME_STOP_SENDING, Buffer);
-    Buffer = QuicVarIntEncode(Frame->StreamID, Buffer);
-    Buffer = QuicVarIntEncode(Frame->ErrorCode, Buffer);
-    *Offset += RequiredLength;
-
-    return TRUE;
-}
-
-_Success_(return != FALSE)
-BOOLEAN
-QuicStopSendingFrameDecode(
-    _In_ uint16_t BufferLength,
-    _In_reads_bytes_(BufferLength)
-        const uint8_t * const Buffer,
-    _Inout_ uint16_t* Offset,
-    _Out_ QUIC_STOP_SENDING_EX* Frame
-    )
-{
-    if (!QuicVarIntDecode(BufferLength, Buffer, Offset, &Frame->StreamID) ||
-        !QuicVarIntDecode(BufferLength, Buffer, Offset, &Frame->ErrorCode)) {
-        return FALSE;
-    }
-    return TRUE;
-}
-
-_Success_(return != FALSE)
-BOOLEAN
-QuicCryptoFrameEncode(
-    _In_ const QUIC_CRYPTO_EX * const Frame,
-    _Inout_ uint16_t* Offset,
-    _In_ uint16_t BufferLength,
-    _Out_writes_to_(BufferLength, *Offset) uint8_t* Buffer
-    )
-{
-    QUIC_DBG_ASSERT(Frame->Length < UINT16_MAX);
-
-    uint16_t RequiredLength =
-        sizeof(uint8_t) +     // Type
-        QuicVarIntSize(Frame->Offset) +
-        QuicVarIntSize(Frame->Length) +
-        (uint16_t)Frame->Length;
-
-    if (BufferLength < *Offset + RequiredLength) {
-        return FALSE;
-    }
-
-    Buffer = Buffer + *Offset;
-    Buffer = QuicUint8Encode(QUIC_FRAME_CRYPTO, Buffer);
-    Buffer = QuicVarIntEncode(Frame->Offset, Buffer);
-    Buffer = QuicVarIntEncode(Frame->Length, Buffer);
-    QuicCopyMemory(Buffer, Frame->Data, (uint16_t)Frame->Length);
-    *Offset += RequiredLength;
-
-    return TRUE;
-}
-
-_Success_(return != FALSE)
-BOOLEAN
-QuicCryptoFrameDecode(
-    _In_ uint16_t BufferLength,
-    _In_reads_bytes_(BufferLength)
-        const uint8_t * const Buffer,
-    _Inout_ uint16_t* Offset,
-    _Out_ QUIC_CRYPTO_EX* Frame
-    )
-{
-    if (!QuicVarIntDecode(BufferLength, Buffer, Offset, &Frame->Offset) ||
-        !QuicVarIntDecode(BufferLength, Buffer, Offset, &Frame->Length) ||
-        BufferLength < Frame->Length + *Offset) {
-        return FALSE;
-    }
-    Frame->Data = Buffer + *Offset;
-    *Offset += (uint16_t)Frame->Length;
-    return TRUE;
-}
-
-_Success_(return != FALSE)
-BOOLEAN
-QuicNewTokenFrameEncode(
-    _In_ const QUIC_NEW_TOKEN_EX * const Frame,
-    _Inout_ uint16_t* Offset,
-    _In_ uint16_t BufferLength,
-    _Out_writes_to_(BufferLength, *Offset) uint8_t* Buffer
-    )
-{
-    uint16_t RequiredLength =
-        sizeof(uint8_t) +     // Type
-        QuicVarIntSize(Frame->TokenLength) +
-        (uint16_t)Frame->TokenLength;
-
-    if (BufferLength < *Offset + RequiredLength) {
-        return FALSE;
-    }
-
-    Buffer = Buffer + *Offset;
-    Buffer = QuicUint8Encode(QUIC_FRAME_NEW_TOKEN, Buffer);
-    Buffer = QuicVarIntEncode(Frame->TokenLength, Buffer);
-    QuicCopyMemory(Buffer, Frame->Token, (uint16_t)Frame->TokenLength);
-    *Offset += RequiredLength;
-
-    return TRUE;
-}
-
-_Success_(return != FALSE)
-BOOLEAN
-QuicNewTokenFrameDecode(
-    _In_ uint16_t BufferLength,
-    _In_reads_bytes_(BufferLength)
-        const uint8_t * const Buffer,
-    _Inout_ uint16_t* Offset,
-    _Out_ QUIC_NEW_TOKEN_EX* Frame
-    )
-{
-    if (!QuicVarIntDecode(BufferLength, Buffer, Offset, &Frame->TokenLength) ||
-        BufferLength < Frame->TokenLength + *Offset) {
-        return FALSE;
-    }
-
-    Frame->Token = Buffer + *Offset;
-    *Offset += (uint16_t)Frame->TokenLength;
-
-    return TRUE;
-}
-
-_Success_(return != FALSE)
-BOOLEAN
-QuicStreamFrameEncode(
-    _In_ const QUIC_STREAM_EX * const Frame,
-    _Inout_ uint16_t* Offset,
-    _In_ uint16_t BufferLength,
-    _Out_writes_to_(BufferLength, *Offset) uint8_t* Buffer
-    )
-{
-    __analysis_assume(Frame->Length < 0x10000);
-    QUIC_DBG_ASSERT(Frame->Length < 0x10000);
-
-    uint16_t RequiredLength =
-        QuicStreamFrameHeaderSize(Frame) +
-        (uint16_t)Frame->Length;
-
-    if (BufferLength < *Offset + RequiredLength) {
-        return FALSE;
-    }
-
-    QUIC_STREAM_FRAME_TYPE Type = {{{
-        Frame->Fin,
-        Frame->ExplicitLength,
-        Frame->Offset != 0 ? TRUE : FALSE,
-        0b00001
-    }}};
-
-    Buffer = Buffer + *Offset;
-    Buffer = QuicUint8Encode(Type.Type, Buffer);
-    Buffer = QuicVarIntEncode(Frame->StreamID, Buffer);
-    if (Type.OFF) {
-        Buffer = QuicVarIntEncode(Frame->Offset, Buffer);
-    }
-    if (Type.LEN) {
-        Buffer = QuicVarIntEncode2Bytes(Frame->Length, Buffer); // We always use two bytes for the explicit length.
-    }
-    QUIC_DBG_ASSERT(Frame->Length == 0 || Buffer == Frame->Data); // Caller already set the data.
-    *Offset += RequiredLength;
-
-    return TRUE;
-}
-
-_Success_(return != FALSE)
-BOOLEAN
-QuicStreamFrameDecode(
-    _In_ QUIC_FRAME_TYPE FrameType,
-    _In_ uint16_t BufferLength,
-    _In_reads_bytes_(BufferLength)
-        const uint8_t * const Buffer,
-    _Inout_
-    _Deref_in_range_(0, BufferLength)
-    _Deref_out_range_(0, BufferLength)
-        uint16_t* Offset,
-    _Out_ QUIC_STREAM_EX* Frame
-    )
-{
-    QUIC_STREAM_FRAME_TYPE Type = { .Type = FrameType };
-    if (!QuicVarIntDecode(BufferLength, Buffer, Offset, &Frame->StreamID)) {
-        return FALSE;
-    }
-    if (Type.OFF) {
-        if (!QuicVarIntDecode(BufferLength, Buffer, Offset, &Frame->Offset)) {
-            return FALSE;
-        }
-    } else {
-        Frame->Offset = 0;
-    }
-    if (Type.LEN) {
-        if (!QuicVarIntDecode(BufferLength, Buffer, Offset, &Frame->Length) ||
-            BufferLength < Frame->Length + *Offset) {
-            return FALSE;
-        }
-        Frame->ExplicitLength = TRUE;
-    } else {
-        QUIC_ANALYSIS_ASSERT(BufferLength >= *Offset);
-        Frame->Length = BufferLength - *Offset;
-    }
-    Frame->Fin = Type.FIN;
-    Frame->Data = Buffer + *Offset;
-    *Offset += (uint16_t)Frame->Length;
-    return TRUE;
-}
-
-_Success_(return != FALSE)
-BOOLEAN
-QuicMaxDataFrameEncode(
-    _In_ const QUIC_MAX_DATA_EX * const Frame,
-    _Inout_ uint16_t* Offset,
-    _In_ uint16_t BufferLength,
-    _Out_writes_to_(BufferLength, *Offset) uint8_t* Buffer
-    )
-{
-    uint16_t RequiredLength =
-        sizeof(uint8_t) +     // Type
-        QuicVarIntSize(Frame->MaximumData);
-
-    if (BufferLength < *Offset + RequiredLength) {
-        return FALSE;
-    }
-
-    Buffer = Buffer + *Offset;
-    Buffer = QuicUint8Encode(QUIC_FRAME_MAX_DATA, Buffer);
-    Buffer = QuicVarIntEncode(Frame->MaximumData, Buffer);
-    *Offset += RequiredLength;
-
-    return TRUE;
-}
-
-_Success_(return != FALSE)
-BOOLEAN
-QuicMaxDataFrameDecode(
-    _In_ uint16_t BufferLength,
-    _In_reads_bytes_(BufferLength)
-        const uint8_t * const Buffer,
-    _Inout_ uint16_t* Offset,
-    _Out_ QUIC_MAX_DATA_EX* Frame
-    )
-{
-    if (!QuicVarIntDecode(BufferLength, Buffer, Offset, &Frame->MaximumData)) {
-        return FALSE;
-    }
-    return TRUE;
-}
-
-_Success_(return != FALSE)
-BOOLEAN
-QuicMaxStreamDataFrameEncode(
-    _In_ const QUIC_MAX_STREAM_DATA_EX * const Frame,
-    _Inout_ uint16_t* Offset,
-    _In_ uint16_t BufferLength,
-    _Out_writes_to_(BufferLength, *Offset) uint8_t* Buffer
-    )
-{
-    uint16_t RequiredLength =
-        sizeof(uint8_t) +     // Type
-        QuicVarIntSize(Frame->StreamID) +
-        QuicVarIntSize(Frame->MaximumData);
-
-    if (BufferLength < *Offset + RequiredLength) {
-        return FALSE;
-    }
-
-    Buffer = Buffer + *Offset;
-    Buffer = QuicUint8Encode(QUIC_FRAME_MAX_STREAM_DATA, Buffer);
-    Buffer = QuicVarIntEncode(Frame->StreamID, Buffer);
-    Buffer = QuicVarIntEncode(Frame->MaximumData, Buffer);
-    *Offset += RequiredLength;
-
-    return TRUE;
-}
-
-_Success_(return != FALSE)
-BOOLEAN
-QuicMaxStreamDataFrameDecode(
-    _In_ uint16_t BufferLength,
-    _In_reads_bytes_(BufferLength)
-        const uint8_t * const Buffer,
-    _Inout_ uint16_t* Offset,
-    _Out_ QUIC_MAX_STREAM_DATA_EX* Frame
-    )
-{
-    if (!QuicVarIntDecode(BufferLength, Buffer, Offset, &Frame->StreamID) ||
-        !QuicVarIntDecode(BufferLength, Buffer, Offset, &Frame->MaximumData)) {
-        return FALSE;
-    }
-    return TRUE;
-}
-
-_Success_(return != FALSE)
-BOOLEAN
-QuicMaxStreamsFrameEncode(
-    _In_ const QUIC_MAX_STREAMS_EX * const Frame,
-    _Inout_ uint16_t* Offset,
-    _In_ uint16_t BufferLength,
-    _Out_writes_to_(BufferLength, *Offset) uint8_t* Buffer
-    )
-{
-    uint16_t RequiredLength =
-        sizeof(uint8_t) +     // Type
-        QuicVarIntSize(Frame->MaximumStreams);
-
-    if (BufferLength < *Offset + RequiredLength) {
-        return FALSE;
-    }
-
-    Buffer = Buffer + *Offset;
-    Buffer =
-        QuicUint8Encode(
-            Frame->BidirectionalStreams ?
-                QUIC_FRAME_MAX_STREAMS :
-                QUIC_FRAME_MAX_STREAMS_1,
-            Buffer);
-    Buffer = QuicVarIntEncode(Frame->MaximumStreams, Buffer);
-    *Offset += RequiredLength;
-
-    return TRUE;
-}
-
-_Success_(return != FALSE)
-BOOLEAN
-QuicMaxStreamsFrameDecode(
-    _In_ QUIC_FRAME_TYPE FrameType,
-    _In_ uint16_t BufferLength,
-    _In_reads_bytes_(BufferLength)
-        const uint8_t * const Buffer,
-    _Inout_ uint16_t* Offset,
-    _Out_ QUIC_MAX_STREAMS_EX* Frame
-    )
-{
-    if (!QuicVarIntDecode(BufferLength, Buffer, Offset, &Frame->MaximumStreams)) {
-        return FALSE;
-    }
-    Frame->BidirectionalStreams = FrameType == QUIC_FRAME_MAX_STREAMS;
-    return TRUE;
-}
-
-_Success_(return != FALSE)
-BOOLEAN
-QuicDataBlockedFrameEncode(
-    _In_ const QUIC_DATA_BLOCKED_EX * const Frame,
-    _Inout_ uint16_t* Offset,
-    _In_ uint16_t BufferLength,
-    _Out_writes_to_(BufferLength, *Offset) uint8_t* Buffer
-    )
-{
-    uint16_t RequiredLength =
-        sizeof(uint8_t) +     // Type
-        QuicVarIntSize(Frame->DataLimit);
-
-    if (BufferLength < *Offset + RequiredLength) {
-        return FALSE;
-    }
-
-    Buffer = Buffer + *Offset;
-    Buffer = QuicUint8Encode(QUIC_FRAME_DATA_BLOCKED, Buffer);
-    Buffer = QuicVarIntEncode(Frame->DataLimit, Buffer);
-    *Offset += RequiredLength;
-
-    return TRUE;
-}
-
-_Success_(return != FALSE)
-BOOLEAN
-QuicDataBlockedFrameDecode(
-    _In_ uint16_t BufferLength,
-    _In_reads_bytes_(BufferLength)
-        const uint8_t * const Buffer,
-    _Inout_ uint16_t* Offset,
-    _Out_ QUIC_DATA_BLOCKED_EX* Frame
-    )
-{
-    if (!QuicVarIntDecode(BufferLength, Buffer, Offset, &Frame->DataLimit)) {
-        return FALSE;
-    }
-    return TRUE;
-}
-
-_Success_(return != FALSE)
-BOOLEAN
-QuicStreamDataBlockedFrameEncode(
-    _In_ const QUIC_STREAM_DATA_BLOCKED_EX * const Frame,
-    _Inout_ uint16_t* Offset,
-    _In_ uint16_t BufferLength,
-    _Out_writes_to_(BufferLength, *Offset) uint8_t* Buffer
-    )
-{
-    uint16_t RequiredLength =
-        sizeof(uint8_t) +     // Type
-        QuicVarIntSize(Frame->StreamID) +
-        QuicVarIntSize(Frame->StreamDataLimit);
-
-    if (BufferLength < *Offset + RequiredLength) {
-        return FALSE;
-    }
-
-    Buffer = Buffer + *Offset;
-    Buffer = QuicUint8Encode(QUIC_FRAME_STREAM_DATA_BLOCKED, Buffer);
-    Buffer = QuicVarIntEncode(Frame->StreamID, Buffer);
-    Buffer = QuicVarIntEncode(Frame->StreamDataLimit, Buffer);
-    *Offset += RequiredLength;
-
-    return TRUE;
-}
-
-_Success_(return != FALSE)
-BOOLEAN
-QuicStreamDataBlockedFrameDecode(
-    _In_ uint16_t BufferLength,
-    _In_reads_bytes_(BufferLength)
-        const uint8_t * const Buffer,
-    _Inout_ uint16_t* Offset,
-    _Out_ QUIC_STREAM_DATA_BLOCKED_EX* Frame
-    )
-{
-    if (!QuicVarIntDecode(BufferLength, Buffer, Offset, &Frame->StreamID) ||
-        !QuicVarIntDecode(BufferLength, Buffer, Offset, &Frame->StreamDataLimit)) {
-        return FALSE;
-    }
-    return TRUE;
-}
-
-_Success_(return != FALSE)
-BOOLEAN
-QuicStreamsBlockedFrameEncode(
-    _In_ const QUIC_STREAMS_BLOCKED_EX * const Frame,
-    _Inout_ uint16_t* Offset,
-    _In_ uint16_t BufferLength,
-    _Out_writes_to_(BufferLength, *Offset) uint8_t* Buffer
-    )
-{
-    uint16_t RequiredLength =
-        sizeof(uint8_t) +     // Type
-        QuicVarIntSize(Frame->StreamLimit);
-
-    if (BufferLength < *Offset + RequiredLength) {
-        return FALSE;
-    }
-
-    Buffer = Buffer + *Offset;
-    Buffer =
-        QuicUint8Encode(
-            Frame->BidirectionalStreams ?
-                QUIC_FRAME_STREAMS_BLOCKED :
-                QUIC_FRAME_STREAMS_BLOCKED_1,
-            Buffer);
-    Buffer = QuicVarIntEncode(Frame->StreamLimit, Buffer);
-    *Offset += RequiredLength;
-
-    return TRUE;
-}
-
-_Success_(return != FALSE)
-BOOLEAN
-QuicStreamsBlockedFrameDecode(
-    _In_ QUIC_FRAME_TYPE FrameType,
-    _In_ uint16_t BufferLength,
-    _In_reads_bytes_(BufferLength)
-        const uint8_t * const Buffer,
-    _Inout_ uint16_t* Offset,
-    _Out_ QUIC_STREAMS_BLOCKED_EX* Frame
-    )
-{
-    if (!QuicVarIntDecode(BufferLength, Buffer, Offset, &Frame->StreamLimit)) {
-        return FALSE;
-    }
-    Frame->BidirectionalStreams = FrameType == QUIC_FRAME_STREAMS_BLOCKED;
-    return TRUE;
-}
-
-_Success_(return != FALSE)
-BOOLEAN
-QuicNewConnectionIDFrameEncode(
-    _In_ const QUIC_NEW_CONNECTION_ID_EX * const Frame,
-    _Inout_ uint16_t* Offset,
-    _In_ uint16_t BufferLength,
-    _Out_writes_to_(BufferLength, *Offset) uint8_t* Buffer
-    )
-{
-    uint16_t RequiredLength =
-        sizeof(uint8_t) +     // Type
-        QuicVarIntSize(Frame->Sequence) +
-        QuicVarIntSize(Frame->RetirePriorTo) +
-        sizeof(uint8_t) +     // Length
-        Frame->Length +
-        QUIC_STATELESS_RESET_TOKEN_LENGTH;
-
-    if (BufferLength < *Offset + RequiredLength) {
-        return FALSE;
-    }
-
-    Buffer = Buffer + *Offset;
-    Buffer = QuicUint8Encode(QUIC_FRAME_NEW_CONNECTION_ID, Buffer);
-    Buffer = QuicVarIntEncode(Frame->Sequence, Buffer);
-    Buffer = QuicVarIntEncode(Frame->RetirePriorTo, Buffer);
-    Buffer = QuicUint8Encode(Frame->Length, Buffer);
-    QuicCopyMemory(Buffer, Frame->Buffer, Frame->Length + QUIC_STATELESS_RESET_TOKEN_LENGTH);
-    *Offset += RequiredLength;
-
-    return TRUE;
-}
-
-_Success_(return != FALSE)
-BOOLEAN
-QuicNewConnectionIDFrameDecode(
-    _In_ uint16_t BufferLength,
-    _In_reads_bytes_(BufferLength)
-        const uint8_t * const Buffer,
-    _Inout_ uint16_t* Offset,
-    _Out_ QUIC_NEW_CONNECTION_ID_EX* Frame
-    )
-{
-    if (!QuicVarIntDecode(BufferLength, Buffer, Offset, &Frame->Sequence) ||
-        !QuicVarIntDecode(BufferLength, Buffer, Offset, &Frame->RetirePriorTo) ||
-        Frame->RetirePriorTo > Frame->Sequence ||
-        BufferLength < *Offset + 1) {
-        return FALSE;
-    }
-
-    Frame->Length = Buffer[(*Offset)++];
-
-    if (Frame->Length < 1 || Frame->Length > QUIC_MAX_CONNECTION_ID_LENGTH_V1 ||
-        BufferLength < *Offset + Frame->Length + QUIC_STATELESS_RESET_TOKEN_LENGTH) {
-        return FALSE;
-    }
-
-    QuicCopyMemory(Frame->Buffer, Buffer + *Offset, Frame->Length + QUIC_STATELESS_RESET_TOKEN_LENGTH);
-    *Offset += Frame->Length + QUIC_STATELESS_RESET_TOKEN_LENGTH;
-
-    return TRUE;
-}
-
-_Success_(return != FALSE)
-BOOLEAN
-QuicRetireConnectionIDFrameEncode(
-    _In_ const QUIC_RETIRE_CONNECTION_ID_EX * const Frame,
-    _Inout_ uint16_t* Offset,
-    _In_ uint16_t BufferLength,
-    _Out_writes_to_(BufferLength, *Offset) uint8_t* Buffer
-    )
-{
-    uint16_t RequiredLength =
-        sizeof(uint8_t) +     // Type
-        QuicVarIntSize(Frame->Sequence);
-
-    if (BufferLength < *Offset + RequiredLength) {
-        return FALSE;
-    }
-
-    Buffer = Buffer + *Offset;
-    Buffer = QuicUint8Encode(QUIC_FRAME_RETIRE_CONNECTION_ID, Buffer);
-    Buffer = QuicVarIntEncode(Frame->Sequence, Buffer);
-    *Offset += RequiredLength;
-
-    return TRUE;
-}
-
-_Success_(return != FALSE)
-BOOLEAN
-QuicRetireConnectionIDFrameDecode(
-    _In_ uint16_t BufferLength,
-    _In_reads_bytes_(BufferLength)
-        const uint8_t * const Buffer,
-    _Inout_ uint16_t* Offset,
-    _Out_ QUIC_RETIRE_CONNECTION_ID_EX* Frame
-    )
-{
-    if (!QuicVarIntDecode(BufferLength, Buffer, Offset, &Frame->Sequence)) {
-        return FALSE;
-    }
-
-    return TRUE;
-}
-
-_Success_(return != FALSE)
-BOOLEAN
-QuicPathChallengeFrameEncode(
-    _In_ QUIC_FRAME_TYPE FrameType,
-    _In_ const QUIC_PATH_CHALLENGE_EX * const Frame,
-    _Inout_ uint16_t* Offset,
-    _In_ uint16_t BufferLength,
-    _Out_writes_to_(BufferLength, *Offset) uint8_t* Buffer
-    )
-{
-    uint16_t RequiredLength =
-        sizeof(uint8_t) +     // Type
-        sizeof(Frame->Data);
-
-    if (BufferLength < *Offset + RequiredLength) {
-        return FALSE;
-    }
-
-    Buffer = Buffer + *Offset;
-    Buffer = QuicUint8Encode(FrameType, Buffer);
-    QuicCopyMemory(Buffer, Frame->Data, sizeof(Frame->Data));
-    *Offset += RequiredLength;
-
-    return TRUE;
-}
-
-_Success_(return != FALSE)
-BOOLEAN
-QuicPathChallengeFrameDecode(
-    _In_ uint16_t BufferLength,
-    _In_reads_bytes_(BufferLength)
-        const uint8_t * const Buffer,
-    _Inout_ uint16_t* Offset,
-    _Out_ QUIC_PATH_CHALLENGE_EX* Frame
-    )
-{
-    if (BufferLength < *Offset + sizeof(Frame->Data)) {
-        return FALSE;
-    }
-    QuicCopyMemory(Frame->Data, Buffer + *Offset, sizeof(Frame->Data));
-    *Offset += sizeof(Frame->Data);
-    return TRUE;
-}
-
-_Success_(return != FALSE)
-BOOLEAN
-QuicConnCloseFrameEncode(
-    _In_ const QUIC_CONNECTION_CLOSE_EX * const Frame,
-    _Inout_ uint16_t* Offset,
-    _In_ uint16_t BufferLength,
-    _Out_writes_to_(BufferLength, *Offset) uint8_t* Buffer
-    )
-{
-    uint16_t RequiredLength =
-        sizeof(uint8_t) +     // Type
-        QuicVarIntSize(Frame->ErrorCode) +
-        (Frame->ApplicationClosed ? 0 : QuicVarIntSize(Frame->FrameType)) +
-        QuicVarIntSize(Frame->ReasonPhraseLength) +
-        (uint16_t)Frame->ReasonPhraseLength;
-
-    if (BufferLength < *Offset + RequiredLength) {
-        return FALSE;
-    }
-
-    Buffer = Buffer + *Offset;
-    Buffer =
-        QuicUint8Encode(
-            Frame->ApplicationClosed ?
-                QUIC_FRAME_CONNECTION_CLOSE_1 :
-                QUIC_FRAME_CONNECTION_CLOSE,
-            Buffer);
-    Buffer = QuicVarIntEncode(Frame->ErrorCode, Buffer);
-    if (!Frame->ApplicationClosed) {
-        Buffer = QuicVarIntEncode(Frame->FrameType, Buffer);
-    }
-    Buffer = QuicVarIntEncode(Frame->ReasonPhraseLength, Buffer);
-    if (Frame->ReasonPhraseLength != 0) {
-        QuicCopyMemory(Buffer, Frame->ReasonPhrase, (size_t)Frame->ReasonPhraseLength);
-    }
-    *Offset += RequiredLength;
-
-    return TRUE;
-}
-
-_Success_(return != FALSE)
-BOOLEAN
-QuicConnCloseFrameDecode(
-    _In_ QUIC_FRAME_TYPE FrameType,
-    _In_ uint16_t BufferLength,
-    _In_reads_bytes_(BufferLength)
-        const uint8_t * const Buffer,
-    _Inout_ uint16_t* Offset,
-    _Out_ QUIC_CONNECTION_CLOSE_EX* Frame
-    )
-{
-    Frame->ApplicationClosed = FrameType == QUIC_FRAME_CONNECTION_CLOSE_1;
-    Frame->FrameType = 0; // Default to make OACR happy.
-    if (!QuicVarIntDecode(BufferLength, Buffer, Offset, &Frame->ErrorCode) ||
-        (!Frame->ApplicationClosed &&
-         !QuicVarIntDecode(BufferLength, Buffer, Offset, &Frame->FrameType)) ||
-        !QuicVarIntDecode(BufferLength, Buffer, Offset, &Frame->ReasonPhraseLength) ||
-        (uint64_t)BufferLength < *Offset + Frame->ReasonPhraseLength) {
-        return FALSE;
-    }
-    Frame->ReasonPhrase = (char*)(Buffer + *Offset);
-    *Offset += (uint16_t)Frame->ReasonPhraseLength;
-    return TRUE;
-}
-
-_IRQL_requires_max_(DISPATCH_LEVEL)
-BOOLEAN
-QuicFrameLog(
-    _In_opt_ QUIC_CONNECTION* Connection,
-    _In_ BOOLEAN Rx,
-    _In_ uint64_t PacketNumber,
-    _In_ uint16_t PacketLength,
-    _In_reads_bytes_(PacketLength)
-        const uint8_t * const Packet,
-    _Inout_ uint16_t* Offset
-    )
-{
-    QUIC_FRAME_TYPE FrameType = Packet[*Offset];
-    if (FrameType > MAX_QUIC_FRAME) {
-<<<<<<< HEAD
-        QuicTraceLogVerbose(FN_frame6d89c3ac2ccbdeff6b839eeae0b35825, "[%c][%cX][%llu]   unknown frame (%hu)",
-            PtkConnPre(Connection), PktRxPre(Rx), PacketNumber, FrameType);
-=======
-        QuicTraceLogVerbose(
-            FrameLogUnknownType,
-            "[%c][%cX][%llu]   unknown frame (%hu)",
-            PtkConnPre(Connection),
-            PktRxPre(Rx),
-            PacketNumber,
-            FrameType);
->>>>>>> eaf136f3
-        return FALSE;
-    }
-
-    *Offset += 1;
-
-    switch (FrameType) {
-
-    case QUIC_FRAME_PADDING: {
-        uint16_t Start = *Offset;
-        while (*Offset < PacketLength &&
-            Packet[*Offset] == QUIC_FRAME_PADDING) {
-            (*Offset) += sizeof(uint8_t);
-        }
-<<<<<<< HEAD
-        QuicTraceLogVerbose(FN_frameb507e7297c0b3c7e18bd9e2e517508a1, "[%c][%cX][%llu]   PADDING Len:%hu",
-            PtkConnPre(Connection), PktRxPre(Rx), PacketNumber, (*Offset - Start) + 1);
-=======
-        QuicTraceLogVerbose(
-            FrameLogPadding,
-            "[%c][%cX][%llu]   PADDING Len:%hu",
-            PtkConnPre(Connection),
-            PktRxPre(Rx),
-            PacketNumber,
-            (*Offset - Start) + 1);
->>>>>>> eaf136f3
-        break;
-    }
-
-    case QUIC_FRAME_PING: {
-<<<<<<< HEAD
-        QuicTraceLogVerbose(FN_frame15239a659ebcbcc9c6bdf2f7332e1145, "[%c][%cX][%llu]   PING",
-            PtkConnPre(Connection), PktRxPre(Rx), PacketNumber);
-=======
-        QuicTraceLogVerbose(
-            FrameLogPing,
-            "[%c][%cX][%llu]   PING",
-            PtkConnPre(Connection),
-            PktRxPre(Rx),
-            PacketNumber);
->>>>>>> eaf136f3
-        break;
-    }
-
-    case QUIC_FRAME_ACK:
-    case QUIC_FRAME_ACK_1: {
-        QUIC_ACK_EX Frame;
-        if (!QuicAckHeaderDecode(PacketLength, Packet, Offset, &Frame)) {
-<<<<<<< HEAD
-            QuicTraceLogVerbose(FN_frame4d2c7a862977e2ff7f698a79166f01a4, "[%c][%cX][%llu]   ACK [Invalid]",
-                PtkConnPre(Connection), PktRxPre(Rx), PacketNumber);
-            return FALSE;
-        }
-
-        QuicTraceLogVerbose(FN_frame50ff50baac1f2231b7efc10bd36b8f6b, "[%c][%cX][%llu]   ACK Largest:%llu Delay:%llu",
-            PtkConnPre(Connection), PktRxPre(Rx), PacketNumber, Frame.LargestAcknowledged,
-            Frame.AckDelay);
-
-        if (Frame.FirstAckBlock == 0) {
-            QuicTraceLogVerbose(FN_frame9457a70845b3b9883c49db53238670d0, "[%c][%cX][%llu]     %llu",
-                PtkConnPre(Connection), PktRxPre(Rx), PacketNumber,
-                Frame.LargestAcknowledged);
-        } else {
-            QuicTraceLogVerbose(FN_frame54e3f21aef92935e7db61716bd687029, "[%c][%cX][%llu]     %llu - %llu",
-                PtkConnPre(Connection), PktRxPre(Rx), PacketNumber,
-=======
-            QuicTraceLogVerbose(
-                FrameLogAckInvalid,
-                "[%c][%cX][%llu]   ACK [Invalid]",
-                PtkConnPre(Connection),
-                PktRxPre(Rx),
-                PacketNumber);
-            return FALSE;
-        }
-
-        QuicTraceLogVerbose(
-            FrameLogAck,
-            "[%c][%cX][%llu]   ACK Largest:%llu Delay:%llu",
-            PtkConnPre(Connection),
-            PktRxPre(Rx),
-            PacketNumber,
-            Frame.LargestAcknowledged,
-            Frame.AckDelay);
-
-        if (Frame.FirstAckBlock == 0) {
-            QuicTraceLogVerbose(
-                FrameLogAckSingleBlock,
-                "[%c][%cX][%llu]     %llu",
-                PtkConnPre(Connection),
-                PktRxPre(Rx),
-                PacketNumber,
-                Frame.LargestAcknowledged);
-        } else {
-            QuicTraceLogVerbose(
-                FrameLogAckMultiBlock,
-                "[%c][%cX][%llu]     %llu - %llu",
-                PtkConnPre(Connection),
-                PktRxPre(Rx),
-                PacketNumber,
->>>>>>> eaf136f3
-                Frame.LargestAcknowledged - Frame.FirstAckBlock,
-                Frame.LargestAcknowledged);
-        }
-
-        Frame.LargestAcknowledged -= (Frame.FirstAckBlock + 1);
-
-        for (uint8_t i = 0; i < Frame.AdditionalAckBlockCount; i++) {
-            QUIC_ACK_BLOCK_EX Block;
-            if (!QuicAckBlockDecode(PacketLength, Packet, Offset, &Block)) {
-<<<<<<< HEAD
-                QuicTraceLogVerbose(FN_framee3084627c6335964a549fa07d52a277e, "[%c][%cX][%llu]     [Invalid Block]",
-                    PtkConnPre(Connection), PktRxPre(Rx), PacketNumber);
-=======
-                QuicTraceLogVerbose(
-                    FrameLogAckInvalidBlock,
-                    "[%c][%cX][%llu]     [Invalid Block]",
-                    PtkConnPre(Connection),
-                    PktRxPre(Rx),
-                    PacketNumber);
->>>>>>> eaf136f3
-                return FALSE;
-            }
-
-            Frame.LargestAcknowledged -= (Block.Gap + 1);
-
-            if (Block.AckBlock == 0) {
-<<<<<<< HEAD
-                QuicTraceLogVerbose(FN_frame05fb966fb14c55546166f698f988f9ea, "[%c][%cX][%llu]     %llu",
-                    PtkConnPre(Connection), PktRxPre(Rx), PacketNumber,
-                    Frame.LargestAcknowledged);
-            } else {
-                QuicTraceLogVerbose(FN_frame06da42e6f37398567be31036c71ceb76, "[%c][%cX][%llu]     %llu - %llu",
-                    PtkConnPre(Connection), PktRxPre(Rx), PacketNumber,
-=======
-                QuicTraceLogVerbose(
-                    FrameLogAckSingleBlock,
-                    "[%c][%cX][%llu]     %llu",
-                    PtkConnPre(Connection),
-                    PktRxPre(Rx),
-                    PacketNumber,
-                    Frame.LargestAcknowledged);
-            } else {
-                QuicTraceLogVerbose(
-                    FrameLogAckMultiBlock,
-                    "[%c][%cX][%llu]     %llu - %llu",
-                    PtkConnPre(Connection),
-                    PktRxPre(Rx),
-                    PacketNumber,
->>>>>>> eaf136f3
-                    Frame.LargestAcknowledged - Block.AckBlock,
-                    Frame.LargestAcknowledged);
-            }
-
-            Frame.LargestAcknowledged -= (Block.AckBlock + 1);
-        }
-
-        if (FrameType == QUIC_FRAME_ACK_1) {
-            QUIC_ACK_ECN_EX Ecn;
-            if (!QuicVarIntDecode(PacketLength, Packet, Offset, &Ecn.ECT_0_Count) ||
-                !QuicVarIntDecode(PacketLength, Packet, Offset, &Ecn.ECT_1_Count) ||
-                !QuicVarIntDecode(PacketLength, Packet, Offset, &Ecn.CE_Count)) {
-<<<<<<< HEAD
-                QuicTraceLogVerbose(FN_framef503e929149b097adc9a0e21d8c3ffc3, "[%c][%cX][%llu]     ECN [Invalid]",
-                    PtkConnPre(Connection), PktRxPre(Rx), PacketNumber);
-                return FALSE;
-            }
-            QuicTraceLogVerbose(FN_frame10c32ed80b1defdc870e7d5c7aaa2c87, "[%c][%cX][%llu]     ECN [ECT0=%llu,ECT1=%llu,CE=%llu]",
-                PtkConnPre(Connection), PktRxPre(Rx), PacketNumber,
-                Ecn.ECT_0_Count, Ecn.ECT_1_Count, Ecn.CE_Count);
-=======
-                QuicTraceLogVerbose(
-                    FrameLogAckEcnInvalid,
-                    "[%c][%cX][%llu]     ECN [Invalid]",
-                    PtkConnPre(Connection),
-                    PktRxPre(Rx),
-                    PacketNumber);
-                return FALSE;
-            }
-            QuicTraceLogVerbose(
-                FrameLogAckEcn,
-                "[%c][%cX][%llu]     ECN [ECT0=%llu,ECT1=%llu,CE=%llu]",
-                PtkConnPre(Connection),
-                PktRxPre(Rx),
-                PacketNumber,
-                Ecn.ECT_0_Count,
-                Ecn.ECT_1_Count,
-                Ecn.CE_Count);
->>>>>>> eaf136f3
-        }
-
-        break;
-    }
-
-    case QUIC_FRAME_RESET_STREAM: {
-        QUIC_RESET_STREAM_EX Frame;
-        if (!QuicResetStreamFrameDecode(PacketLength, Packet, Offset, &Frame)) {
-<<<<<<< HEAD
-            QuicTraceLogVerbose(FN_frame94be855d52017b5c0755ad89dce9eb6f, "[%c][%cX][%llu]   RESET_STREAM [Invalid]",
-                PtkConnPre(Connection), PktRxPre(Rx), PacketNumber);
-            return FALSE;
-        }
-
-        QuicTraceLogVerbose(FN_frame42245a878c36be2227ac1019194e0f16, "[%c][%cX][%llu]   RESET_STREAM ID:%llu ErrorCode:0x%llX FinalSize:%llu",
-            PtkConnPre(Connection), PktRxPre(Rx), PacketNumber, Frame.StreamID, Frame.ErrorCode,
-=======
-            QuicTraceLogVerbose(
-                FrameLogResetStreamInvalid,
-                "[%c][%cX][%llu]   RESET_STREAM [Invalid]",
-                PtkConnPre(Connection),
-                PktRxPre(Rx),
-                PacketNumber);
-            return FALSE;
-        }
-
-        QuicTraceLogVerbose(
-            FrameLogResetStream,
-            "[%c][%cX][%llu]   RESET_STREAM ID:%llu ErrorCode:0x%llX FinalSize:%llu",
-            PtkConnPre(Connection),
-            PktRxPre(Rx),
-            PacketNumber,
-            Frame.StreamID,
-            Frame.ErrorCode,
->>>>>>> eaf136f3
-            Frame.FinalSize);
-        break;
-    }
-
-    case QUIC_FRAME_STOP_SENDING: {
-        QUIC_STOP_SENDING_EX Frame;
-        if (!QuicStopSendingFrameDecode(PacketLength, Packet, Offset, &Frame)) {
-<<<<<<< HEAD
-            QuicTraceLogVerbose(FN_frame8ce8065be7748f1beb390e131ef5b976, "[%c][%cX][%llu]   STOP_SENDING [Invalid]",
-                PtkConnPre(Connection), PktRxPre(Rx), PacketNumber);
-            return FALSE;
-        }
-
-        QuicTraceLogVerbose(FN_frame766797f01a15ff2545352ceb026805bc, "[%c][%cX][%llu]   STOP_SENDING ID:%llu Error:0x%llX",
-            PtkConnPre(Connection), PktRxPre(Rx), PacketNumber, Frame.StreamID, Frame.ErrorCode);
-=======
-            QuicTraceLogVerbose(
-                FrameLogStopSendingInvalid,
-                "[%c][%cX][%llu]   STOP_SENDING [Invalid]",
-                PtkConnPre(Connection),
-                PktRxPre(Rx),
-                PacketNumber);
-            return FALSE;
-        }
-
-        QuicTraceLogVerbose(
-            FrameLogStopSending,
-            "[%c][%cX][%llu]   STOP_SENDING ID:%llu Error:0x%llX",
-            PtkConnPre(Connection),
-            PktRxPre(Rx),
-            PacketNumber,
-            Frame.StreamID,
-            Frame.ErrorCode);
->>>>>>> eaf136f3
-        break;
-    }
-
-    case QUIC_FRAME_CRYPTO: {
-        QUIC_CRYPTO_EX Frame;
-        if (!QuicCryptoFrameDecode(PacketLength, Packet, Offset, &Frame)) {
-<<<<<<< HEAD
-            QuicTraceLogVerbose(FN_frameb825cf0bf27d2e758b285d045c896a39, "[%c][%cX][%llu]   CRYPTO [Invalid]",
-                PtkConnPre(Connection), PktRxPre(Rx), PacketNumber);
-            return FALSE;
-        }
-
-        QuicTraceLogVerbose(FN_frame4a1370ea5cccbb263cf09b62161e75ed, "[%c][%cX][%llu]   CRYPTO Offset:%llu Len:%hu",
-            PtkConnPre(Connection), PktRxPre(Rx), PacketNumber, Frame.Offset, (uint16_t)Frame.Length);
-=======
-            QuicTraceLogVerbose(
-                FrameLogCryptoInvalid,
-                "[%c][%cX][%llu]   CRYPTO [Invalid]",
-                PtkConnPre(Connection),
-                PktRxPre(Rx),
-                PacketNumber);
-            return FALSE;
-        }
-
-        QuicTraceLogVerbose(
-            FrameLogCrypto, 
-            "[%c][%cX][%llu]   CRYPTO Offset:%llu Len:%hu",
-            PtkConnPre(Connection),
-            PktRxPre(Rx),
-            PacketNumber,
-            Frame.Offset,
-            (uint16_t)Frame.Length);
->>>>>>> eaf136f3
-
-        break;
-    }
-
-    case QUIC_FRAME_NEW_TOKEN: {
-        QUIC_NEW_TOKEN_EX Frame;
-        if (!QuicNewTokenFrameDecode(PacketLength, Packet, Offset, &Frame)) {
-<<<<<<< HEAD
-            QuicTraceLogVerbose(FN_frame54cba9ee814e604404d0857c0058177a, "[%c][%cX][%llu]   NEW_TOKEN [Invalid]",
-                PtkConnPre(Connection), PktRxPre(Rx), PacketNumber);
-            return FALSE;
-        }
-
-        QuicTraceLogVerbose(FN_frame62d7a7f46f4a04741f831144d0af0305, "[%c][%cX][%llu]   NEW_TOKEN Length:%llu",
-            PtkConnPre(Connection), PktRxPre(Rx), PacketNumber, Frame.TokenLength);
-=======
-            QuicTraceLogVerbose(
-                FrameLogNewTokenInvalid,
-                "[%c][%cX][%llu]   NEW_TOKEN [Invalid]",
-                PtkConnPre(Connection),
-                PktRxPre(Rx),
-                PacketNumber);
-            return FALSE;
-        }
-
-        QuicTraceLogVerbose(
-            FrameLogNewToken,
-            "[%c][%cX][%llu]   NEW_TOKEN Length:%llu",
-            PtkConnPre(Connection),
-            PktRxPre(Rx),
-            PacketNumber,
-            Frame.TokenLength);
->>>>>>> eaf136f3
-
-        break;
-    }
-
-    case QUIC_FRAME_STREAM:
-    case QUIC_FRAME_STREAM_1:
-    case QUIC_FRAME_STREAM_2:
-    case QUIC_FRAME_STREAM_3:
-    case QUIC_FRAME_STREAM_4:
-    case QUIC_FRAME_STREAM_5:
-    case QUIC_FRAME_STREAM_6:
-    case QUIC_FRAME_STREAM_7: {
-        QUIC_STREAM_EX Frame;
-        if (!QuicStreamFrameDecode(FrameType, PacketLength, Packet, Offset, &Frame)) {
-<<<<<<< HEAD
-            QuicTraceLogVerbose(FN_frame7ede7b52d4bb17ac202157f99006b7c3, "[%c][%cX][%llu]   STREAM [Invalid]",
-                PtkConnPre(Connection), PktRxPre(Rx), PacketNumber);
-=======
-            QuicTraceLogVerbose(
-                FrameLogStreamInvalid,
-                "[%c][%cX][%llu]   STREAM [Invalid]",
-                PtkConnPre(Connection),
-                PktRxPre(Rx),
-                PacketNumber);
->>>>>>> eaf136f3
-            return FALSE;
-        }
-
-        if (Frame.Fin) {
-<<<<<<< HEAD
-            QuicTraceLogVerbose(FN_frame4ed35f060231812da0973bbaa3bcb11f, "[%c][%cX][%llu]   STREAM ID:%llu Offset:%llu Len:%hu Fin",
-                PtkConnPre(Connection), PktRxPre(Rx), PacketNumber, Frame.StreamID, Frame.Offset,
-                (uint16_t)Frame.Length);
-        } else {
-            QuicTraceLogVerbose(FN_frame351a0d0c4a0ac51a53dca082d96fc1dd, "[%c][%cX][%llu]   STREAM ID:%llu Offset:%llu Len:%hu",
-                PtkConnPre(Connection), PktRxPre(Rx), PacketNumber, Frame.StreamID, Frame.Offset,
-=======
-            QuicTraceLogVerbose(
-                FrameLogStreamFin,
-                "[%c][%cX][%llu]   STREAM ID:%llu Offset:%llu Len:%hu Fin",
-                PtkConnPre(Connection),
-                PktRxPre(Rx),
-                PacketNumber,
-                Frame.StreamID,
-                Frame.Offset,
-                (uint16_t)Frame.Length);
-        } else {
-            QuicTraceLogVerbose(
-                FrameLogStream,
-                "[%c][%cX][%llu]   STREAM ID:%llu Offset:%llu Len:%hu",
-                PtkConnPre(Connection),
-                PktRxPre(Rx),
-                PacketNumber,
-                Frame.StreamID,
-                Frame.Offset,
->>>>>>> eaf136f3
-                (uint16_t)Frame.Length);
-        }
-
-        break;
-    }
-
-    case QUIC_FRAME_MAX_DATA: {
-        QUIC_MAX_DATA_EX Frame;
-        if (!QuicMaxDataFrameDecode(PacketLength, Packet, Offset, &Frame)) {
-<<<<<<< HEAD
-            QuicTraceLogVerbose(FN_framefdc15617be3f5bf85f5585c1fe1b97b7, "[%c][%cX][%llu]   MAX_DATA [Invalid]",
-                PtkConnPre(Connection), PktRxPre(Rx), PacketNumber);
-            return FALSE;
-        }
-
-        QuicTraceLogVerbose(FN_frame25b87612ccad5e013770c292ef0da364, "[%c][%cX][%llu]   MAX_DATA Max:%llu",
-            PtkConnPre(Connection), PktRxPre(Rx), PacketNumber, Frame.MaximumData);
-=======
-            QuicTraceLogVerbose(
-                FrameLogMaxDataInvalid,
-                "[%c][%cX][%llu]   MAX_DATA [Invalid]",
-                PtkConnPre(Connection),
-                PktRxPre(Rx),
-                PacketNumber);
-            return FALSE;
-        }
-
-        QuicTraceLogVerbose(
-            FrameLogMaxData,
-            "[%c][%cX][%llu]   MAX_DATA Max:%llu",
-            PtkConnPre(Connection),
-            PktRxPre(Rx),
-            PacketNumber,
-            Frame.MaximumData);
->>>>>>> eaf136f3
-        break;
-    }
-
-    case QUIC_FRAME_MAX_STREAM_DATA: {
-        QUIC_MAX_STREAM_DATA_EX Frame;
-        if (!QuicMaxStreamDataFrameDecode(PacketLength, Packet, Offset, &Frame)) {
-<<<<<<< HEAD
-            QuicTraceLogVerbose(FN_frameecdc2d08970e0ee238d0ea1441c7327d, "[%c][%cX][%llu]   MAX_STREAM_DATA [Invalid]",
-                PtkConnPre(Connection), PktRxPre(Rx), PacketNumber);
-            return FALSE;
-        }
-
-        QuicTraceLogVerbose(FN_frame2a1c1f61bc9e920763eb16823a5e6229, "[%c][%cX][%llu]   MAX_STREAM_DATA ID:%llu Max:%llu",
-            PtkConnPre(Connection), PktRxPre(Rx), PacketNumber, Frame.StreamID, Frame.MaximumData);
-=======
-            QuicTraceLogVerbose(
-                FrameLogMaxStreamDataInvalid,
-                "[%c][%cX][%llu]   MAX_STREAM_DATA [Invalid]",
-                PtkConnPre(Connection),
-                PktRxPre(Rx),
-                PacketNumber);
-            return FALSE;
-        }
-
-        QuicTraceLogVerbose(
-            FrameLogMaxStreamData,
-            "[%c][%cX][%llu]   MAX_STREAM_DATA ID:%llu Max:%llu",
-            PtkConnPre(Connection),
-            PktRxPre(Rx),
-            PacketNumber,
-            Frame.StreamID,
-            Frame.MaximumData);
->>>>>>> eaf136f3
-        break;
-    }
-
-    case QUIC_FRAME_MAX_STREAMS:
-    case QUIC_FRAME_MAX_STREAMS_1: {
-        QUIC_MAX_STREAMS_EX Frame;
-        if (!QuicMaxStreamsFrameDecode(FrameType, PacketLength, Packet, Offset, &Frame)) {
-<<<<<<< HEAD
-            QuicTraceLogVerbose(FN_frame567cd3220ef9dc39a37b948c08ee931b, "[%c][%cX][%llu]   MAX_STREAMS [Invalid]",
-                PtkConnPre(Connection), PktRxPre(Rx), PacketNumber);
-            return FALSE;
-        }
-
-        QuicTraceLogVerbose(FN_frame5c0266a6995db84cebe3257e68633fcd, "[%c][%cX][%llu]   MAX_STREAMS[%hu] Count:%llu",
-            PtkConnPre(Connection), PktRxPre(Rx), PacketNumber, Frame.BidirectionalStreams, Frame.MaximumStreams);
-=======
-            QuicTraceLogVerbose(
-                FrameLogMaxStreamsInvalid,
-                "[%c][%cX][%llu]   MAX_STREAMS [Invalid]",
-                PtkConnPre(Connection),
-                PktRxPre(Rx),
-                PacketNumber);
-            return FALSE;
-        }
-
-        QuicTraceLogVerbose(
-            FrameLogMaxStreams,
-            "[%c][%cX][%llu]   MAX_STREAMS[%hu] Count:%llu",
-            PtkConnPre(Connection),
-            PktRxPre(Rx),
-            PacketNumber,
-            Frame.BidirectionalStreams,
-            Frame.MaximumStreams);
->>>>>>> eaf136f3
-        break;
-    }
-
-    case QUIC_FRAME_DATA_BLOCKED: {
-        QUIC_DATA_BLOCKED_EX Frame;
-        if (!QuicDataBlockedFrameDecode(PacketLength, Packet, Offset, &Frame)) {
-<<<<<<< HEAD
-            QuicTraceLogVerbose(FN_framec5d5361796feb4e1af88aae50ce9b6a6, "[%c][%cX][%llu]   DATA_BLOCKED [Invalid]",
-                PtkConnPre(Connection), PktRxPre(Rx), PacketNumber);
-            return FALSE;
-        }
-        QuicTraceLogVerbose(FN_frame920864fb1610e11a96415c6a15869695, "[%c][%cX][%llu]   DATA_BLOCKED Limit:%llu",
-            PtkConnPre(Connection), PktRxPre(Rx), PacketNumber, Frame.DataLimit);
-=======
-            QuicTraceLogVerbose(
-                FrameLogDataBlockedInvalid,
-                "[%c][%cX][%llu]   DATA_BLOCKED [Invalid]",
-                PtkConnPre(Connection),
-                PktRxPre(Rx),
-                PacketNumber);
-            return FALSE;
-        }
-        QuicTraceLogVerbose(
-            FrameLogDataBlocked,
-            "[%c][%cX][%llu]   DATA_BLOCKED Limit:%llu",
-            PtkConnPre(Connection),
-            PktRxPre(Rx),
-            PacketNumber,
-            Frame.DataLimit);
->>>>>>> eaf136f3
-        break;
-    }
-
-    case QUIC_FRAME_STREAM_DATA_BLOCKED: {
-        QUIC_STREAM_DATA_BLOCKED_EX Frame;
-        if (!QuicStreamDataBlockedFrameDecode(PacketLength, Packet, Offset, &Frame)) {
-<<<<<<< HEAD
-            QuicTraceLogVerbose(FN_frame3329506fbbe59b58f6ff7cb7658a95a4, "[%c][%cX][%llu]   STREAM_DATA_BLOCKED [Invalid]",
-                PtkConnPre(Connection), PktRxPre(Rx), PacketNumber);
-            return FALSE;
-        }
-
-        QuicTraceLogVerbose(FN_framef7c15523d7c28613771bb45735d1d9bb, "[%c][%cX][%llu]   STREAM_DATA_BLOCKED ID:%llu Limit:%llu",
-            PtkConnPre(Connection), PktRxPre(Rx), PacketNumber, Frame.StreamID, Frame.StreamDataLimit);
-=======
-            QuicTraceLogVerbose(
-                FrameLogStreamDataBlockedInvalid,
-                "[%c][%cX][%llu]   STREAM_DATA_BLOCKED [Invalid]",
-                PtkConnPre(Connection),
-                PktRxPre(Rx),
-                PacketNumber);
-            return FALSE;
-        }
-
-        QuicTraceLogVerbose(
-            FrameLogStreamDataBlocked,
-            "[%c][%cX][%llu]   STREAM_DATA_BLOCKED ID:%llu Limit:%llu",
-            PtkConnPre(Connection),
-            PktRxPre(Rx),
-            PacketNumber,
-            Frame.StreamID,
-            Frame.StreamDataLimit);
->>>>>>> eaf136f3
-        break;
-    }
-
-    case QUIC_FRAME_STREAMS_BLOCKED:
-    case QUIC_FRAME_STREAMS_BLOCKED_1: {
-        QUIC_STREAMS_BLOCKED_EX Frame;
-        if (!QuicStreamsBlockedFrameDecode(FrameType, PacketLength, Packet, Offset, &Frame)) {
-<<<<<<< HEAD
-            QuicTraceLogVerbose(FN_framef3fecc4cdf406b98065f18738feab057, "[%c][%cX][%llu]   STREAMS_BLOCKED [Invalid]",
-                PtkConnPre(Connection), PktRxPre(Rx), PacketNumber);
-            return FALSE;
-        }
-
-        QuicTraceLogVerbose(FN_frame34598f8220082d22efbfcc32e5545d1d, "[%c][%cX][%llu]   STREAMS_BLOCKED[%hu] ID:%llu",
-            PtkConnPre(Connection), PktRxPre(Rx), PacketNumber, Frame.BidirectionalStreams, Frame.StreamLimit);
-=======
-            QuicTraceLogVerbose(
-                FrameLogStreamsBlockedInvalid,
-                "[%c][%cX][%llu]   STREAMS_BLOCKED [Invalid]",
-                PtkConnPre(Connection),
-                PktRxPre(Rx),
-                PacketNumber);
-            return FALSE;
-        }
-
-        QuicTraceLogVerbose(
-            FrameLogStreamsBlocked,
-            "[%c][%cX][%llu]   STREAMS_BLOCKED[%hu] ID:%llu",
-            PtkConnPre(Connection),
-            PktRxPre(Rx),
-            PacketNumber,
-            Frame.BidirectionalStreams,
-            Frame.StreamLimit);
->>>>>>> eaf136f3
-        break;
-    }
-
-    case QUIC_FRAME_NEW_CONNECTION_ID: {
-        QUIC_NEW_CONNECTION_ID_EX Frame;
-        if (!QuicNewConnectionIDFrameDecode(PacketLength, Packet, Offset, &Frame)) {
-<<<<<<< HEAD
-            QuicTraceLogVerbose(FN_framefeceaa69aa6e9ceb22d61433c9a7a4b9, "[%c][%cX][%llu]   NEW_CONN_ID [Invalid]",
-                PtkConnPre(Connection), PktRxPre(Rx), PacketNumber);
-            return FALSE;
-        }
-
-        QuicTraceLogVerbose(FN_frameed6f73d458adbca8f05a63fb174c5da9, "[%c][%cX][%llu]   NEW_CONN_ID Seq:%llu RPT:%llu CID:%!CID! Token:%!CID!",
-            PtkConnPre(Connection), PktRxPre(Rx), PacketNumber, Frame.Sequence,
-            Frame.RetirePriorTo, CLOG_BYTEARRAY(Frame.Length, Frame.Buffer),
-            CLOG_BYTEARRAY(QUIC_STATELESS_RESET_TOKEN_LENGTH, Frame.Buffer + Frame.Length));
-=======
-            QuicTraceLogVerbose(
-                FrameLogNewConnectionIDInvalid,
-                "[%c][%cX][%llu]   NEW_CONN_ID [Invalid]",
-                PtkConnPre(Connection),
-                PktRxPre(Rx),
-                PacketNumber);
-            return FALSE;
-        }
-
-        QuicTraceLogVerbose(
-            FrameLogNewConnectionID,
-            "[%c][%cX][%llu]   NEW_CONN_ID Seq:%llu RPT:%llu CID:%s Token:%s",
-            PtkConnPre(Connection),
-            PktRxPre(Rx),
-            PacketNumber,
-            Frame.Sequence,
-            Frame.RetirePriorTo,
-            QuicCidBufToStr(Frame.Buffer, Frame.Length).Buffer,
-            QuicCidBufToStr(Frame.Buffer + Frame.Length, QUIC_STATELESS_RESET_TOKEN_LENGTH).Buffer);
->>>>>>> eaf136f3
-        break;
-    }
-
-    case QUIC_FRAME_RETIRE_CONNECTION_ID: {
-        QUIC_RETIRE_CONNECTION_ID_EX Frame;
-        if (!QuicRetireConnectionIDFrameDecode(PacketLength, Packet, Offset, &Frame)) {
-<<<<<<< HEAD
-            QuicTraceLogVerbose(FN_frame6cf3c4be4e5905c9502c798f10dc7ff2, "[%c][%cX][%llu]   RETIRE_CONN_ID [Invalid]",
-                PtkConnPre(Connection), PktRxPre(Rx), PacketNumber);
-            return FALSE;
-        }
-
-        QuicTraceLogVerbose(FN_frame2aca8594c29dede4e4f8bd2b4be596d5, "[%c][%cX][%llu]   RETIRE_CONN_ID Seq:%llu",
-            PtkConnPre(Connection), PktRxPre(Rx), PacketNumber, Frame.Sequence);
-=======
-            QuicTraceLogVerbose(
-                FrameLogRetireConnectionIDInvalid,
-                "[%c][%cX][%llu]   RETIRE_CONN_ID [Invalid]",
-                PtkConnPre(Connection),
-                PktRxPre(Rx),
-                PacketNumber);
-            return FALSE;
-        }
-
-        QuicTraceLogVerbose(
-            FrameLogRetireConnectionID,
-            "[%c][%cX][%llu]   RETIRE_CONN_ID Seq:%llu",
-            PtkConnPre(Connection),
-            PktRxPre(Rx),
-            PacketNumber,
-            Frame.Sequence);
->>>>>>> eaf136f3
-        break;
-    }
-
-    case QUIC_FRAME_PATH_CHALLENGE: {
-        QUIC_PATH_CHALLENGE_EX Frame;
-        if (!QuicPathChallengeFrameDecode(PacketLength, Packet, Offset, &Frame)) {
-<<<<<<< HEAD
-            QuicTraceLogVerbose(FN_frame39880fafda6a0865346c26b4757e134d, "[%c][%cX][%llu]   PATH_CHALLENGE [Invalid]",
-                PtkConnPre(Connection), PktRxPre(Rx), PacketNumber);
-            return FALSE;
-        }
-
-        QuicTraceLogVerbose(FN_frame7f07ff8a957b747848960126a4d43500, "[%c][%cX][%llu]   PATH_CHALLENGE [%llu]",
-            PtkConnPre(Connection), PktRxPre(Rx), PacketNumber, QuicByteSwapUint64(*(uint64_t*)Frame.Data));
-=======
-            QuicTraceLogVerbose(
-                FrameLogPathChallengeInvalid,
-                "[%c][%cX][%llu]   PATH_CHALLENGE [Invalid]",
-                PtkConnPre(Connection),
-                PktRxPre(Rx),
-                PacketNumber);
-            return FALSE;
-        }
-
-        QuicTraceLogVerbose(
-            FrameLogPathChallenge,
-            "[%c][%cX][%llu]   PATH_CHALLENGE [%llu]",
-            PtkConnPre(Connection),
-            PktRxPre(Rx),
-            PacketNumber,
-            QuicByteSwapUint64(*(uint64_t*)Frame.Data));
->>>>>>> eaf136f3
-        break;
-    }
-
-    case QUIC_FRAME_PATH_RESPONSE: {
-        QUIC_PATH_RESPONSE_EX Frame;
-        if (!QuicPathChallengeFrameDecode(PacketLength, Packet, Offset, &Frame)) {
-<<<<<<< HEAD
-            QuicTraceLogVerbose(FN_frame56d9b41b6377d106cce0504471c724d9, "[%c][%cX][%llu]   PATH_RESPONSE [Invalid]",
-                PtkConnPre(Connection), PktRxPre(Rx), PacketNumber);
-            return FALSE;
-        }
-
-        QuicTraceLogVerbose(FN_frame8b99195b8ffa2449fd747ab089e9f6c8, "[%c][%cX][%llu]   PATH_RESPONSE [%llu]",
-            PtkConnPre(Connection), PktRxPre(Rx), PacketNumber, QuicByteSwapUint64(*(uint64_t*)Frame.Data));
-=======
-            QuicTraceLogVerbose(
-                FrameLogPathResponseInvalid,
-                "[%c][%cX][%llu]   PATH_RESPONSE [Invalid]",
-                PtkConnPre(Connection),
-                PktRxPre(Rx),
-                PacketNumber);
-            return FALSE;
-        }
-
-        QuicTraceLogVerbose(
-            FrameLogPathResponse,
-            "[%c][%cX][%llu]   PATH_RESPONSE [%llu]",
-            PtkConnPre(Connection),
-            PktRxPre(Rx),
-            PacketNumber,
-            QuicByteSwapUint64(*(uint64_t*)Frame.Data));
->>>>>>> eaf136f3
-        break;
-    }
-
-    case QUIC_FRAME_CONNECTION_CLOSE:
-    case QUIC_FRAME_CONNECTION_CLOSE_1: {
-        QUIC_CONNECTION_CLOSE_EX Frame;
-        if (!QuicConnCloseFrameDecode(FrameType, PacketLength, Packet, Offset, &Frame)) {
-<<<<<<< HEAD
-            QuicTraceLogVerbose(FN_framec0bc23962c9cb7e0255d27c806cac838, "[%c][%cX][%llu]   CONN_CLOSE [Invalid]",
-                PtkConnPre(Connection), PktRxPre(Rx), PacketNumber);
-=======
-            QuicTraceLogVerbose(
-                FrameLogConnectionCloseInvalid,
-                "[%c][%cX][%llu]   CONN_CLOSE [Invalid]",
-                PtkConnPre(Connection),
-                PktRxPre(Rx),
-                PacketNumber);
->>>>>>> eaf136f3
-            return FALSE;
-        }
-
-        if (Frame.ApplicationClosed) {
-<<<<<<< HEAD
-            QuicTraceLogVerbose(FN_frame9e8d5b8346aa937b34a4d9e6b73f38c8, "[%c][%cX][%llu]   CONN_CLOSE (App) ErrorCode:0x%llX",
-                PtkConnPre(Connection), PktRxPre(Rx), PacketNumber, Frame.ErrorCode);
-        } else {
-            QuicTraceLogVerbose(FN_frame5ad9ec5aaf498555a450db2d70c5f77b, "[%c][%cX][%llu]   CONN_CLOSE ErrorCode:0x%llX FrameType:%llu",
-                PtkConnPre(Connection), PktRxPre(Rx), PacketNumber, Frame.ErrorCode, Frame.FrameType);
-=======
-            QuicTraceLogVerbose(
-                FrameLogConnectionCloseApp,
-                "[%c][%cX][%llu]   CONN_CLOSE (App) ErrorCode:0x%llX",
-                PtkConnPre(Connection),
-                PktRxPre(Rx),
-                PacketNumber,
-                Frame.ErrorCode);
-        } else {
-            QuicTraceLogVerbose(
-                FrameLogConnectionClose,
-                "[%c][%cX][%llu]   CONN_CLOSE ErrorCode:0x%llX FrameType:%llu",
-                PtkConnPre(Connection),
-                PktRxPre(Rx),
-                PacketNumber,
-                Frame.ErrorCode,
-                Frame.FrameType);
->>>>>>> eaf136f3
-        }
-        break;
-    }
-
-    case QUIC_FRAME_HANDSHAKE_DONE: {
-<<<<<<< HEAD
-        QuicTraceLogVerbose(FN_framef5cddee84c6341468d9090b90ab3208e, "[%c][%cX][%llu]   HANDSHAKE_DONE",
-            PtkConnPre(Connection), PktRxPre(Rx), PacketNumber);
-=======
-        QuicTraceLogVerbose(
-            FrameLogHandshakeDone,
-            "[%c][%cX][%llu]   HANDSHAKE_DONE",
-            PtkConnPre(Connection),
-            PktRxPre(Rx),
-            PacketNumber);
->>>>>>> eaf136f3
-        break;
-    }
-    }
-
-    return TRUE;
-}
-
-_IRQL_requires_max_(DISPATCH_LEVEL)
-void
-QuicFrameLogAll(
-    _In_opt_ QUIC_CONNECTION* Connection,
-    _In_ BOOLEAN Rx,
-    _In_ uint64_t PacketNumber,
-    _In_ uint16_t PacketLength,
-    _In_reads_bytes_(PacketLength)
-        const uint8_t * const Packet,
-    _In_ uint16_t Offset
-    )
-{
-    BOOLEAN ProcessFrames = TRUE;
-    while (ProcessFrames && Offset < PacketLength) {
-        ProcessFrames =
-            QuicFrameLog(
-                Connection,
-                Rx,
-                PacketNumber,
-                PacketLength,
-                Packet,
-                &Offset);
-    }
-}
+/*++
+
+    Copyright (c) Microsoft Corporation.
+    Licensed under the MIT License.
+
+Abstract:
+
+    Functions for encoding and decoding frames.
+
+--*/
+
+#include "precomp.h"
+#include "frame.c.clog.h"
+
+_Post_equal_to_(Buffer + sizeof(uint8_t))
+uint8_t*
+QuicUint8Encode(
+    _In_ uint8_t Value,
+    _Out_ uint8_t* Buffer
+    )
+{
+    *Buffer = Value;
+    return Buffer + sizeof(uint8_t);
+}
+
+_Post_equal_to_(Buffer + sizeof(uint16_t))
+uint8_t*
+QuicUint16Encode(
+    _In_ uint16_t Value,
+    _Out_writes_bytes_all_(sizeof(uint16_t))
+        uint8_t* Buffer
+    )
+{
+    *(uint16_t*)Buffer = QuicByteSwapUint16(Value);
+    return Buffer + sizeof(uint16_t);
+}
+
+_Success_(return != FALSE)
+BOOLEAN
+QuicUint16Decode(
+    _In_ uint16_t BufferLength,
+    _In_reads_bytes_(BufferLength)
+        const uint8_t * const Buffer,
+    _Inout_
+    _Deref_in_range_(0, BufferLength)
+    _Deref_out_range_(0, BufferLength)
+        uint16_t* Offset,
+    _Out_ uint16_t* Value
+    )
+{
+    if (*Offset + sizeof(uint16_t) > BufferLength) {
+        return FALSE;
+    }
+    *Value = QuicByteSwapUint16(*(const uint16_t * const)(Buffer + *Offset));
+    *Offset += sizeof(uint16_t);
+    return TRUE;
+}
+
+_Success_(return != FALSE)
+BOOLEAN
+QuicAckHeaderEncode(
+    _In_ const QUIC_ACK_EX * const Frame,
+    _In_opt_ QUIC_ACK_ECN_EX* Ecn,
+    _Inout_ uint16_t* Offset,
+    _In_ uint16_t BufferLength,
+    _Out_writes_to_(BufferLength, *Offset) uint8_t* Buffer
+    )
+{
+    uint16_t RequiredLength =
+        sizeof(uint8_t) +     // Type
+        QuicVarIntSize(Frame->LargestAcknowledged) +
+        QuicVarIntSize(Frame->AckDelay) +
+        QuicVarIntSize(Frame->AdditionalAckBlockCount) +
+        QuicVarIntSize(Frame->FirstAckBlock);
+
+    if (BufferLength < *Offset + RequiredLength) {
+        return FALSE;
+    }
+
+    Buffer = Buffer + *Offset;
+    Buffer = QuicUint8Encode(Ecn == NULL ? QUIC_FRAME_ACK : QUIC_FRAME_ACK + 1, Buffer);
+    Buffer = QuicVarIntEncode(Frame->LargestAcknowledged, Buffer);
+    Buffer = QuicVarIntEncode(Frame->AckDelay, Buffer);
+    Buffer = QuicVarIntEncode(Frame->AdditionalAckBlockCount, Buffer);
+    Buffer = QuicVarIntEncode(Frame->FirstAckBlock, Buffer);
+    *Offset += RequiredLength;
+
+    return TRUE;
+}
+
+_Success_(return != FALSE)
+BOOLEAN
+QuicAckHeaderDecode(
+    _In_ uint16_t BufferLength,
+    _In_reads_bytes_(BufferLength)
+        const uint8_t * const Buffer,
+    _Inout_ uint16_t* Offset,
+    _Out_ QUIC_ACK_EX* Frame
+    )
+{
+    if (!QuicVarIntDecode(BufferLength, Buffer, Offset, &Frame->LargestAcknowledged) ||
+        !QuicVarIntDecode(BufferLength, Buffer, Offset, &Frame->AckDelay) ||
+        !QuicVarIntDecode(BufferLength, Buffer, Offset, &Frame->AdditionalAckBlockCount) ||
+        !QuicVarIntDecode(BufferLength, Buffer, Offset, &Frame->FirstAckBlock) ||
+        Frame->FirstAckBlock > Frame->LargestAcknowledged) {
+        return FALSE;
+    }
+    return TRUE;
+}
+
+_Success_(return != FALSE)
+BOOLEAN
+QuicAckBlockEncode(
+    _In_ const QUIC_ACK_BLOCK_EX * const Block,
+    _Inout_ uint16_t* Offset,
+    _In_ uint16_t BufferLength,
+    _Out_writes_to_(BufferLength, *Offset) uint8_t* Buffer
+    )
+{
+    uint16_t RequiredLength =
+        QuicVarIntSize(Block->Gap) +
+        QuicVarIntSize(Block->AckBlock);
+
+    if (BufferLength < *Offset + RequiredLength) {
+        return FALSE;
+    }
+
+    Buffer = Buffer + *Offset;
+    Buffer = QuicVarIntEncode(Block->Gap, Buffer);
+    Buffer = QuicVarIntEncode(Block->AckBlock, Buffer);
+    *Offset += RequiredLength;
+
+    return TRUE;
+}
+
+_Success_(return != FALSE)
+BOOLEAN
+QuicAckBlockDecode(
+    _In_ uint16_t BufferLength,
+    _In_reads_bytes_(BufferLength)
+        const uint8_t * const Buffer,
+    _Inout_ uint16_t* Offset,
+    _Out_ QUIC_ACK_BLOCK_EX* Block
+    )
+{
+    if (!QuicVarIntDecode(BufferLength, Buffer, Offset, &Block->Gap) ||
+        !QuicVarIntDecode(BufferLength, Buffer, Offset, &Block->AckBlock)) {
+        return FALSE;
+    }
+    return TRUE;
+}
+
+_Success_(return != FALSE)
+BOOLEAN
+QuicAckEcnEncode(
+    _In_ const QUIC_ACK_ECN_EX * const Ecn,
+    _Inout_ uint16_t* Offset,
+    _In_ uint16_t BufferLength,
+    _Out_writes_to_(BufferLength, *Offset) uint8_t* Buffer
+    )
+{
+    uint16_t RequiredLength =
+        QuicVarIntSize(Ecn->ECT_0_Count) +
+        QuicVarIntSize(Ecn->ECT_0_Count) +
+        QuicVarIntSize(Ecn->CE_Count);
+
+    if (BufferLength < *Offset + RequiredLength) {
+        return FALSE;
+    }
+
+    Buffer = Buffer + *Offset;
+    Buffer = QuicVarIntEncode(Ecn->ECT_0_Count, Buffer);
+    Buffer = QuicVarIntEncode(Ecn->ECT_0_Count, Buffer);
+    Buffer = QuicVarIntEncode(Ecn->CE_Count, Buffer);
+    *Offset += RequiredLength;
+
+    return TRUE;
+}
+
+_Success_(return != FALSE)
+BOOLEAN
+QuicAckEcnDecode(
+    _In_ uint16_t BufferLength,
+    _In_reads_bytes_(BufferLength)
+        const uint8_t * const Buffer,
+    _Inout_ uint16_t* Offset,
+    _Out_ QUIC_ACK_ECN_EX* Ecn
+    )
+{
+    if (!QuicVarIntDecode(BufferLength, Buffer, Offset, &Ecn->ECT_0_Count) ||
+        !QuicVarIntDecode(BufferLength, Buffer, Offset, &Ecn->ECT_1_Count) ||
+        !QuicVarIntDecode(BufferLength, Buffer, Offset, &Ecn->CE_Count)) {
+        return FALSE;
+    }
+    return TRUE;
+}
+
+_Success_(return != FALSE)
+BOOLEAN
+QuicAckFrameEncode(
+    _In_ const QUIC_RANGE * const AckBlocks,
+    _In_ uint64_t AckDelay,
+    _In_opt_ QUIC_ACK_ECN_EX* Ecn,
+    _Inout_ uint16_t* Offset,
+    _In_ uint16_t BufferLength,
+    _Out_writes_to_(BufferLength, *Offset) uint8_t* Buffer
+    )
+{
+    uint32_t i = QuicRangeSize(AckBlocks) - 1;
+
+    QUIC_SUBRANGE* LastSub = QuicRangeGet(AckBlocks, i);
+    uint64_t Largest = QuicRangeGetHigh(LastSub);
+    uint64_t Count = LastSub->Count;
+
+    //
+    // Write the ACK Frame Header
+    //
+    QUIC_ACK_EX Frame = {
+        Largest,                // LargestAcknowledged
+        AckDelay,               // AckDelay
+        i,                      // AdditionalAckBlockCount
+        Count - 1               // FirstAckBlock
+    };
+
+    if (!QuicAckHeaderEncode(&Frame, Ecn, Offset, BufferLength, Buffer)) {
+        return FALSE;
+    }
+
+    //
+    // Write any additional ACK Blocks
+    //
+    while (i != 0) {
+
+        QUIC_DBG_ASSERT(Largest >= Count);
+        Largest -= Count;
+
+        QUIC_SUBRANGE* Next = QuicRangeGet(AckBlocks, i - 1);
+        uint64_t NextLargest = QuicRangeGetHigh(Next);
+        Count = Next->Count;
+
+        QUIC_DBG_ASSERT(Largest > NextLargest);
+        QUIC_DBG_ASSERT(Count > 0);
+
+        QUIC_ACK_BLOCK_EX Block = {
+            (Largest - NextLargest) - 1,    // Gap
+            Count - 1                       // AckBlock
+        };
+
+        if (!QuicAckBlockEncode(&Block, Offset, BufferLength, Buffer)) {
+            QUIC_TEL_ASSERT(FALSE); // TODO - Support partial ACK array encoding by updating the 'AdditionalAckBlockCount' field.
+            return FALSE;
+        }
+
+        Largest = NextLargest;
+        i--;
+    }
+
+    if (Ecn != NULL) {
+        if (!QuicAckEcnEncode(Ecn, Offset, BufferLength, Buffer)) {
+            return FALSE;
+        }
+    }
+
+    return TRUE;
+}
+
+//
+// Given that the max UDP packet is 64k, this is a reasonable upper bound for
+// the number of ACK blocks possible.
+//
+#define QUIC_MAX_NUMBER_ACK_BLOCKS 0x10000
+
+//
+// Decodes the ACK_FRAME (has packet numbers from largest to smallest) to a
+// QUIC_RANGE format (smallest to largest).
+//
+_Success_(return != FALSE)
+BOOLEAN
+QuicAckFrameDecode(
+    _In_ QUIC_FRAME_TYPE FrameType,
+    _In_ uint16_t BufferLength,
+    _In_reads_bytes_(BufferLength)
+        const uint8_t * const Buffer,
+    _Inout_ uint16_t* Offset,
+    _Out_ BOOLEAN* InvalidFrame,
+    _Inout_ QUIC_RANGE* AckRanges, // Pre-Initialized by caller
+    _When_(FrameType == QUIC_FRAME_ACK_1, _Out_)
+        QUIC_ACK_ECN_EX* Ecn,
+    _Out_ uint64_t* AckDelay
+    )
+{
+    *InvalidFrame = FALSE;
+    QUIC_DBG_ASSERT(AckRanges->SubRanges); // Should be pre-initialized.
+
+    //
+    // Decode the ACK frame header.
+    //
+    QUIC_ACK_EX Frame;
+    if (!QuicAckHeaderDecode(BufferLength, Buffer, Offset, &Frame)) {
+        *InvalidFrame = TRUE;
+        return FALSE;
+    }
+
+    //
+    // Insert the largest/first block into the range.
+    //
+
+    uint64_t Largest = Frame.LargestAcknowledged;
+    uint64_t Count = Frame.FirstAckBlock + 1;
+
+    BOOLEAN DontCare;
+    if (!QuicRangeAddRange(AckRanges, Largest - Count + 1, Count, &DontCare)) {
+        return FALSE;
+    }
+
+    if (Frame.AdditionalAckBlockCount >= QUIC_MAX_NUMBER_ACK_BLOCKS) {
+        *InvalidFrame = TRUE;
+        return FALSE;
+    }
+
+    //
+    // Insert all the rest of the blocks (if any) into the range.
+    //
+
+    for (uint32_t i = 0; i < (uint32_t)Frame.AdditionalAckBlockCount; i++) {
+
+        if (Count > Largest) {
+            *InvalidFrame = TRUE;
+            return FALSE;
+        }
+
+        Largest -= Count;
+
+        QUIC_ACK_BLOCK_EX Block;
+        if (!QuicAckBlockDecode(BufferLength, Buffer, Offset, &Block)) {
+            *InvalidFrame = TRUE;
+            return FALSE;
+        }
+
+        if (Block.Gap + 1 > Largest) {
+            *InvalidFrame = TRUE;
+            return FALSE;
+        }
+
+        Largest -= (Block.Gap + 1);
+        Count = Block.AckBlock + 1;
+
+        //
+        // N.B. The efficiency here isn't great because we are always inserting
+        // values less than the current minimum, which requires a complete
+        // memmove of the current array. A circular buffer that allows both
+        // forward and backward growth would fix this.
+        //
+
+        if (!QuicRangeAddRange(AckRanges, Largest - Count + 1, Count, &DontCare)) {
+            return FALSE;
+        }
+    }
+
+    *AckDelay = Frame.AckDelay;
+
+    if (FrameType == QUIC_FRAME_ACK_1) {
+        //
+        // The ECN section was provided. Decode it as well.
+        //
+        if (!QuicAckEcnDecode(BufferLength, Buffer, Offset, Ecn)) {
+            return FALSE;
+        }
+    }
+
+    return TRUE;
+}
+
+_Success_(return != FALSE)
+BOOLEAN
+QuicResetStreamFrameEncode(
+    _In_ const QUIC_RESET_STREAM_EX * const Frame,
+    _Inout_ uint16_t* Offset,
+    _In_ uint16_t BufferLength,
+    _Out_writes_to_(BufferLength, *Offset) uint8_t* Buffer
+    )
+{
+    uint16_t RequiredLength =
+        sizeof(uint8_t) +     // Type
+        QuicVarIntSize(Frame->ErrorCode) +
+        QuicVarIntSize(Frame->StreamID) +
+        QuicVarIntSize(Frame->FinalSize);
+
+    if (BufferLength < *Offset + RequiredLength) {
+        return FALSE;
+    }
+
+    Buffer = Buffer + *Offset;
+    Buffer = QuicUint8Encode(QUIC_FRAME_RESET_STREAM, Buffer);
+    Buffer = QuicVarIntEncode(Frame->StreamID, Buffer);
+    Buffer = QuicVarIntEncode(Frame->ErrorCode, Buffer);
+    Buffer = QuicVarIntEncode(Frame->FinalSize, Buffer);
+    *Offset += RequiredLength;
+
+    return TRUE;
+}
+
+_Success_(return != FALSE)
+BOOLEAN
+QuicResetStreamFrameDecode(
+    _In_ uint16_t BufferLength,
+    _In_reads_bytes_(BufferLength)
+        const uint8_t * const Buffer,
+    _Inout_ uint16_t* Offset,
+    _Out_ QUIC_RESET_STREAM_EX* Frame
+    )
+{
+    if (!QuicVarIntDecode(BufferLength, Buffer, Offset, &Frame->StreamID) ||
+        !QuicVarIntDecode(BufferLength, Buffer, Offset, &Frame->ErrorCode) ||
+        !QuicVarIntDecode(BufferLength, Buffer, Offset, &Frame->FinalSize)) {
+        return FALSE;
+    }
+    return TRUE;
+}
+
+_Success_(return != FALSE)
+BOOLEAN
+QuicStopSendingFrameEncode(
+    _In_ const QUIC_STOP_SENDING_EX * const Frame,
+    _Inout_ uint16_t* Offset,
+    _In_ uint16_t BufferLength,
+    _Out_writes_to_(BufferLength, *Offset) uint8_t* Buffer
+    )
+{
+    uint16_t RequiredLength =
+        sizeof(uint8_t) +     // Type
+        QuicVarIntSize(Frame->StreamID) +
+        QuicVarIntSize(Frame->ErrorCode);
+
+    if (BufferLength < *Offset + RequiredLength) {
+        return FALSE;
+    }
+
+    Buffer = Buffer + *Offset;
+    Buffer = QuicUint8Encode(QUIC_FRAME_STOP_SENDING, Buffer);
+    Buffer = QuicVarIntEncode(Frame->StreamID, Buffer);
+    Buffer = QuicVarIntEncode(Frame->ErrorCode, Buffer);
+    *Offset += RequiredLength;
+
+    return TRUE;
+}
+
+_Success_(return != FALSE)
+BOOLEAN
+QuicStopSendingFrameDecode(
+    _In_ uint16_t BufferLength,
+    _In_reads_bytes_(BufferLength)
+        const uint8_t * const Buffer,
+    _Inout_ uint16_t* Offset,
+    _Out_ QUIC_STOP_SENDING_EX* Frame
+    )
+{
+    if (!QuicVarIntDecode(BufferLength, Buffer, Offset, &Frame->StreamID) ||
+        !QuicVarIntDecode(BufferLength, Buffer, Offset, &Frame->ErrorCode)) {
+        return FALSE;
+    }
+    return TRUE;
+}
+
+_Success_(return != FALSE)
+BOOLEAN
+QuicCryptoFrameEncode(
+    _In_ const QUIC_CRYPTO_EX * const Frame,
+    _Inout_ uint16_t* Offset,
+    _In_ uint16_t BufferLength,
+    _Out_writes_to_(BufferLength, *Offset) uint8_t* Buffer
+    )
+{
+    QUIC_DBG_ASSERT(Frame->Length < UINT16_MAX);
+
+    uint16_t RequiredLength =
+        sizeof(uint8_t) +     // Type
+        QuicVarIntSize(Frame->Offset) +
+        QuicVarIntSize(Frame->Length) +
+        (uint16_t)Frame->Length;
+
+    if (BufferLength < *Offset + RequiredLength) {
+        return FALSE;
+    }
+
+    Buffer = Buffer + *Offset;
+    Buffer = QuicUint8Encode(QUIC_FRAME_CRYPTO, Buffer);
+    Buffer = QuicVarIntEncode(Frame->Offset, Buffer);
+    Buffer = QuicVarIntEncode(Frame->Length, Buffer);
+    QuicCopyMemory(Buffer, Frame->Data, (uint16_t)Frame->Length);
+    *Offset += RequiredLength;
+
+    return TRUE;
+}
+
+_Success_(return != FALSE)
+BOOLEAN
+QuicCryptoFrameDecode(
+    _In_ uint16_t BufferLength,
+    _In_reads_bytes_(BufferLength)
+        const uint8_t * const Buffer,
+    _Inout_ uint16_t* Offset,
+    _Out_ QUIC_CRYPTO_EX* Frame
+    )
+{
+    if (!QuicVarIntDecode(BufferLength, Buffer, Offset, &Frame->Offset) ||
+        !QuicVarIntDecode(BufferLength, Buffer, Offset, &Frame->Length) ||
+        BufferLength < Frame->Length + *Offset) {
+        return FALSE;
+    }
+    Frame->Data = Buffer + *Offset;
+    *Offset += (uint16_t)Frame->Length;
+    return TRUE;
+}
+
+_Success_(return != FALSE)
+BOOLEAN
+QuicNewTokenFrameEncode(
+    _In_ const QUIC_NEW_TOKEN_EX * const Frame,
+    _Inout_ uint16_t* Offset,
+    _In_ uint16_t BufferLength,
+    _Out_writes_to_(BufferLength, *Offset) uint8_t* Buffer
+    )
+{
+    uint16_t RequiredLength =
+        sizeof(uint8_t) +     // Type
+        QuicVarIntSize(Frame->TokenLength) +
+        (uint16_t)Frame->TokenLength;
+
+    if (BufferLength < *Offset + RequiredLength) {
+        return FALSE;
+    }
+
+    Buffer = Buffer + *Offset;
+    Buffer = QuicUint8Encode(QUIC_FRAME_NEW_TOKEN, Buffer);
+    Buffer = QuicVarIntEncode(Frame->TokenLength, Buffer);
+    QuicCopyMemory(Buffer, Frame->Token, (uint16_t)Frame->TokenLength);
+    *Offset += RequiredLength;
+
+    return TRUE;
+}
+
+_Success_(return != FALSE)
+BOOLEAN
+QuicNewTokenFrameDecode(
+    _In_ uint16_t BufferLength,
+    _In_reads_bytes_(BufferLength)
+        const uint8_t * const Buffer,
+    _Inout_ uint16_t* Offset,
+    _Out_ QUIC_NEW_TOKEN_EX* Frame
+    )
+{
+    if (!QuicVarIntDecode(BufferLength, Buffer, Offset, &Frame->TokenLength) ||
+        BufferLength < Frame->TokenLength + *Offset) {
+        return FALSE;
+    }
+
+    Frame->Token = Buffer + *Offset;
+    *Offset += (uint16_t)Frame->TokenLength;
+
+    return TRUE;
+}
+
+_Success_(return != FALSE)
+BOOLEAN
+QuicStreamFrameEncode(
+    _In_ const QUIC_STREAM_EX * const Frame,
+    _Inout_ uint16_t* Offset,
+    _In_ uint16_t BufferLength,
+    _Out_writes_to_(BufferLength, *Offset) uint8_t* Buffer
+    )
+{
+    __analysis_assume(Frame->Length < 0x10000);
+    QUIC_DBG_ASSERT(Frame->Length < 0x10000);
+
+    uint16_t RequiredLength =
+        QuicStreamFrameHeaderSize(Frame) +
+        (uint16_t)Frame->Length;
+
+    if (BufferLength < *Offset + RequiredLength) {
+        return FALSE;
+    }
+
+    QUIC_STREAM_FRAME_TYPE Type = {{{
+        Frame->Fin,
+        Frame->ExplicitLength,
+        Frame->Offset != 0 ? TRUE : FALSE,
+        0b00001
+    }}};
+
+    Buffer = Buffer + *Offset;
+    Buffer = QuicUint8Encode(Type.Type, Buffer);
+    Buffer = QuicVarIntEncode(Frame->StreamID, Buffer);
+    if (Type.OFF) {
+        Buffer = QuicVarIntEncode(Frame->Offset, Buffer);
+    }
+    if (Type.LEN) {
+        Buffer = QuicVarIntEncode2Bytes(Frame->Length, Buffer); // We always use two bytes for the explicit length.
+    }
+    QUIC_DBG_ASSERT(Frame->Length == 0 || Buffer == Frame->Data); // Caller already set the data.
+    *Offset += RequiredLength;
+
+    return TRUE;
+}
+
+_Success_(return != FALSE)
+BOOLEAN
+QuicStreamFrameDecode(
+    _In_ QUIC_FRAME_TYPE FrameType,
+    _In_ uint16_t BufferLength,
+    _In_reads_bytes_(BufferLength)
+        const uint8_t * const Buffer,
+    _Inout_
+    _Deref_in_range_(0, BufferLength)
+    _Deref_out_range_(0, BufferLength)
+        uint16_t* Offset,
+    _Out_ QUIC_STREAM_EX* Frame
+    )
+{
+    QUIC_STREAM_FRAME_TYPE Type = { .Type = FrameType };
+    if (!QuicVarIntDecode(BufferLength, Buffer, Offset, &Frame->StreamID)) {
+        return FALSE;
+    }
+    if (Type.OFF) {
+        if (!QuicVarIntDecode(BufferLength, Buffer, Offset, &Frame->Offset)) {
+            return FALSE;
+        }
+    } else {
+        Frame->Offset = 0;
+    }
+    if (Type.LEN) {
+        if (!QuicVarIntDecode(BufferLength, Buffer, Offset, &Frame->Length) ||
+            BufferLength < Frame->Length + *Offset) {
+            return FALSE;
+        }
+        Frame->ExplicitLength = TRUE;
+    } else {
+        QUIC_ANALYSIS_ASSERT(BufferLength >= *Offset);
+        Frame->Length = BufferLength - *Offset;
+    }
+    Frame->Fin = Type.FIN;
+    Frame->Data = Buffer + *Offset;
+    *Offset += (uint16_t)Frame->Length;
+    return TRUE;
+}
+
+_Success_(return != FALSE)
+BOOLEAN
+QuicMaxDataFrameEncode(
+    _In_ const QUIC_MAX_DATA_EX * const Frame,
+    _Inout_ uint16_t* Offset,
+    _In_ uint16_t BufferLength,
+    _Out_writes_to_(BufferLength, *Offset) uint8_t* Buffer
+    )
+{
+    uint16_t RequiredLength =
+        sizeof(uint8_t) +     // Type
+        QuicVarIntSize(Frame->MaximumData);
+
+    if (BufferLength < *Offset + RequiredLength) {
+        return FALSE;
+    }
+
+    Buffer = Buffer + *Offset;
+    Buffer = QuicUint8Encode(QUIC_FRAME_MAX_DATA, Buffer);
+    Buffer = QuicVarIntEncode(Frame->MaximumData, Buffer);
+    *Offset += RequiredLength;
+
+    return TRUE;
+}
+
+_Success_(return != FALSE)
+BOOLEAN
+QuicMaxDataFrameDecode(
+    _In_ uint16_t BufferLength,
+    _In_reads_bytes_(BufferLength)
+        const uint8_t * const Buffer,
+    _Inout_ uint16_t* Offset,
+    _Out_ QUIC_MAX_DATA_EX* Frame
+    )
+{
+    if (!QuicVarIntDecode(BufferLength, Buffer, Offset, &Frame->MaximumData)) {
+        return FALSE;
+    }
+    return TRUE;
+}
+
+_Success_(return != FALSE)
+BOOLEAN
+QuicMaxStreamDataFrameEncode(
+    _In_ const QUIC_MAX_STREAM_DATA_EX * const Frame,
+    _Inout_ uint16_t* Offset,
+    _In_ uint16_t BufferLength,
+    _Out_writes_to_(BufferLength, *Offset) uint8_t* Buffer
+    )
+{
+    uint16_t RequiredLength =
+        sizeof(uint8_t) +     // Type
+        QuicVarIntSize(Frame->StreamID) +
+        QuicVarIntSize(Frame->MaximumData);
+
+    if (BufferLength < *Offset + RequiredLength) {
+        return FALSE;
+    }
+
+    Buffer = Buffer + *Offset;
+    Buffer = QuicUint8Encode(QUIC_FRAME_MAX_STREAM_DATA, Buffer);
+    Buffer = QuicVarIntEncode(Frame->StreamID, Buffer);
+    Buffer = QuicVarIntEncode(Frame->MaximumData, Buffer);
+    *Offset += RequiredLength;
+
+    return TRUE;
+}
+
+_Success_(return != FALSE)
+BOOLEAN
+QuicMaxStreamDataFrameDecode(
+    _In_ uint16_t BufferLength,
+    _In_reads_bytes_(BufferLength)
+        const uint8_t * const Buffer,
+    _Inout_ uint16_t* Offset,
+    _Out_ QUIC_MAX_STREAM_DATA_EX* Frame
+    )
+{
+    if (!QuicVarIntDecode(BufferLength, Buffer, Offset, &Frame->StreamID) ||
+        !QuicVarIntDecode(BufferLength, Buffer, Offset, &Frame->MaximumData)) {
+        return FALSE;
+    }
+    return TRUE;
+}
+
+_Success_(return != FALSE)
+BOOLEAN
+QuicMaxStreamsFrameEncode(
+    _In_ const QUIC_MAX_STREAMS_EX * const Frame,
+    _Inout_ uint16_t* Offset,
+    _In_ uint16_t BufferLength,
+    _Out_writes_to_(BufferLength, *Offset) uint8_t* Buffer
+    )
+{
+    uint16_t RequiredLength =
+        sizeof(uint8_t) +     // Type
+        QuicVarIntSize(Frame->MaximumStreams);
+
+    if (BufferLength < *Offset + RequiredLength) {
+        return FALSE;
+    }
+
+    Buffer = Buffer + *Offset;
+    Buffer =
+        QuicUint8Encode(
+            Frame->BidirectionalStreams ?
+                QUIC_FRAME_MAX_STREAMS :
+                QUIC_FRAME_MAX_STREAMS_1,
+            Buffer);
+    Buffer = QuicVarIntEncode(Frame->MaximumStreams, Buffer);
+    *Offset += RequiredLength;
+
+    return TRUE;
+}
+
+_Success_(return != FALSE)
+BOOLEAN
+QuicMaxStreamsFrameDecode(
+    _In_ QUIC_FRAME_TYPE FrameType,
+    _In_ uint16_t BufferLength,
+    _In_reads_bytes_(BufferLength)
+        const uint8_t * const Buffer,
+    _Inout_ uint16_t* Offset,
+    _Out_ QUIC_MAX_STREAMS_EX* Frame
+    )
+{
+    if (!QuicVarIntDecode(BufferLength, Buffer, Offset, &Frame->MaximumStreams)) {
+        return FALSE;
+    }
+    Frame->BidirectionalStreams = FrameType == QUIC_FRAME_MAX_STREAMS;
+    return TRUE;
+}
+
+_Success_(return != FALSE)
+BOOLEAN
+QuicDataBlockedFrameEncode(
+    _In_ const QUIC_DATA_BLOCKED_EX * const Frame,
+    _Inout_ uint16_t* Offset,
+    _In_ uint16_t BufferLength,
+    _Out_writes_to_(BufferLength, *Offset) uint8_t* Buffer
+    )
+{
+    uint16_t RequiredLength =
+        sizeof(uint8_t) +     // Type
+        QuicVarIntSize(Frame->DataLimit);
+
+    if (BufferLength < *Offset + RequiredLength) {
+        return FALSE;
+    }
+
+    Buffer = Buffer + *Offset;
+    Buffer = QuicUint8Encode(QUIC_FRAME_DATA_BLOCKED, Buffer);
+    Buffer = QuicVarIntEncode(Frame->DataLimit, Buffer);
+    *Offset += RequiredLength;
+
+    return TRUE;
+}
+
+_Success_(return != FALSE)
+BOOLEAN
+QuicDataBlockedFrameDecode(
+    _In_ uint16_t BufferLength,
+    _In_reads_bytes_(BufferLength)
+        const uint8_t * const Buffer,
+    _Inout_ uint16_t* Offset,
+    _Out_ QUIC_DATA_BLOCKED_EX* Frame
+    )
+{
+    if (!QuicVarIntDecode(BufferLength, Buffer, Offset, &Frame->DataLimit)) {
+        return FALSE;
+    }
+    return TRUE;
+}
+
+_Success_(return != FALSE)
+BOOLEAN
+QuicStreamDataBlockedFrameEncode(
+    _In_ const QUIC_STREAM_DATA_BLOCKED_EX * const Frame,
+    _Inout_ uint16_t* Offset,
+    _In_ uint16_t BufferLength,
+    _Out_writes_to_(BufferLength, *Offset) uint8_t* Buffer
+    )
+{
+    uint16_t RequiredLength =
+        sizeof(uint8_t) +     // Type
+        QuicVarIntSize(Frame->StreamID) +
+        QuicVarIntSize(Frame->StreamDataLimit);
+
+    if (BufferLength < *Offset + RequiredLength) {
+        return FALSE;
+    }
+
+    Buffer = Buffer + *Offset;
+    Buffer = QuicUint8Encode(QUIC_FRAME_STREAM_DATA_BLOCKED, Buffer);
+    Buffer = QuicVarIntEncode(Frame->StreamID, Buffer);
+    Buffer = QuicVarIntEncode(Frame->StreamDataLimit, Buffer);
+    *Offset += RequiredLength;
+
+    return TRUE;
+}
+
+_Success_(return != FALSE)
+BOOLEAN
+QuicStreamDataBlockedFrameDecode(
+    _In_ uint16_t BufferLength,
+    _In_reads_bytes_(BufferLength)
+        const uint8_t * const Buffer,
+    _Inout_ uint16_t* Offset,
+    _Out_ QUIC_STREAM_DATA_BLOCKED_EX* Frame
+    )
+{
+    if (!QuicVarIntDecode(BufferLength, Buffer, Offset, &Frame->StreamID) ||
+        !QuicVarIntDecode(BufferLength, Buffer, Offset, &Frame->StreamDataLimit)) {
+        return FALSE;
+    }
+    return TRUE;
+}
+
+_Success_(return != FALSE)
+BOOLEAN
+QuicStreamsBlockedFrameEncode(
+    _In_ const QUIC_STREAMS_BLOCKED_EX * const Frame,
+    _Inout_ uint16_t* Offset,
+    _In_ uint16_t BufferLength,
+    _Out_writes_to_(BufferLength, *Offset) uint8_t* Buffer
+    )
+{
+    uint16_t RequiredLength =
+        sizeof(uint8_t) +     // Type
+        QuicVarIntSize(Frame->StreamLimit);
+
+    if (BufferLength < *Offset + RequiredLength) {
+        return FALSE;
+    }
+
+    Buffer = Buffer + *Offset;
+    Buffer =
+        QuicUint8Encode(
+            Frame->BidirectionalStreams ?
+                QUIC_FRAME_STREAMS_BLOCKED :
+                QUIC_FRAME_STREAMS_BLOCKED_1,
+            Buffer);
+    Buffer = QuicVarIntEncode(Frame->StreamLimit, Buffer);
+    *Offset += RequiredLength;
+
+    return TRUE;
+}
+
+_Success_(return != FALSE)
+BOOLEAN
+QuicStreamsBlockedFrameDecode(
+    _In_ QUIC_FRAME_TYPE FrameType,
+    _In_ uint16_t BufferLength,
+    _In_reads_bytes_(BufferLength)
+        const uint8_t * const Buffer,
+    _Inout_ uint16_t* Offset,
+    _Out_ QUIC_STREAMS_BLOCKED_EX* Frame
+    )
+{
+    if (!QuicVarIntDecode(BufferLength, Buffer, Offset, &Frame->StreamLimit)) {
+        return FALSE;
+    }
+    Frame->BidirectionalStreams = FrameType == QUIC_FRAME_STREAMS_BLOCKED;
+    return TRUE;
+}
+
+_Success_(return != FALSE)
+BOOLEAN
+QuicNewConnectionIDFrameEncode(
+    _In_ const QUIC_NEW_CONNECTION_ID_EX * const Frame,
+    _Inout_ uint16_t* Offset,
+    _In_ uint16_t BufferLength,
+    _Out_writes_to_(BufferLength, *Offset) uint8_t* Buffer
+    )
+{
+    uint16_t RequiredLength =
+        sizeof(uint8_t) +     // Type
+        QuicVarIntSize(Frame->Sequence) +
+        QuicVarIntSize(Frame->RetirePriorTo) +
+        sizeof(uint8_t) +     // Length
+        Frame->Length +
+        QUIC_STATELESS_RESET_TOKEN_LENGTH;
+
+    if (BufferLength < *Offset + RequiredLength) {
+        return FALSE;
+    }
+
+    Buffer = Buffer + *Offset;
+    Buffer = QuicUint8Encode(QUIC_FRAME_NEW_CONNECTION_ID, Buffer);
+    Buffer = QuicVarIntEncode(Frame->Sequence, Buffer);
+    Buffer = QuicVarIntEncode(Frame->RetirePriorTo, Buffer);
+    Buffer = QuicUint8Encode(Frame->Length, Buffer);
+    QuicCopyMemory(Buffer, Frame->Buffer, Frame->Length + QUIC_STATELESS_RESET_TOKEN_LENGTH);
+    *Offset += RequiredLength;
+
+    return TRUE;
+}
+
+_Success_(return != FALSE)
+BOOLEAN
+QuicNewConnectionIDFrameDecode(
+    _In_ uint16_t BufferLength,
+    _In_reads_bytes_(BufferLength)
+        const uint8_t * const Buffer,
+    _Inout_ uint16_t* Offset,
+    _Out_ QUIC_NEW_CONNECTION_ID_EX* Frame
+    )
+{
+    if (!QuicVarIntDecode(BufferLength, Buffer, Offset, &Frame->Sequence) ||
+        !QuicVarIntDecode(BufferLength, Buffer, Offset, &Frame->RetirePriorTo) ||
+        Frame->RetirePriorTo > Frame->Sequence ||
+        BufferLength < *Offset + 1) {
+        return FALSE;
+    }
+
+    Frame->Length = Buffer[(*Offset)++];
+
+    if (Frame->Length < 1 || Frame->Length > QUIC_MAX_CONNECTION_ID_LENGTH_V1 ||
+        BufferLength < *Offset + Frame->Length + QUIC_STATELESS_RESET_TOKEN_LENGTH) {
+        return FALSE;
+    }
+
+    QuicCopyMemory(Frame->Buffer, Buffer + *Offset, Frame->Length + QUIC_STATELESS_RESET_TOKEN_LENGTH);
+    *Offset += Frame->Length + QUIC_STATELESS_RESET_TOKEN_LENGTH;
+
+    return TRUE;
+}
+
+_Success_(return != FALSE)
+BOOLEAN
+QuicRetireConnectionIDFrameEncode(
+    _In_ const QUIC_RETIRE_CONNECTION_ID_EX * const Frame,
+    _Inout_ uint16_t* Offset,
+    _In_ uint16_t BufferLength,
+    _Out_writes_to_(BufferLength, *Offset) uint8_t* Buffer
+    )
+{
+    uint16_t RequiredLength =
+        sizeof(uint8_t) +     // Type
+        QuicVarIntSize(Frame->Sequence);
+
+    if (BufferLength < *Offset + RequiredLength) {
+        return FALSE;
+    }
+
+    Buffer = Buffer + *Offset;
+    Buffer = QuicUint8Encode(QUIC_FRAME_RETIRE_CONNECTION_ID, Buffer);
+    Buffer = QuicVarIntEncode(Frame->Sequence, Buffer);
+    *Offset += RequiredLength;
+
+    return TRUE;
+}
+
+_Success_(return != FALSE)
+BOOLEAN
+QuicRetireConnectionIDFrameDecode(
+    _In_ uint16_t BufferLength,
+    _In_reads_bytes_(BufferLength)
+        const uint8_t * const Buffer,
+    _Inout_ uint16_t* Offset,
+    _Out_ QUIC_RETIRE_CONNECTION_ID_EX* Frame
+    )
+{
+    if (!QuicVarIntDecode(BufferLength, Buffer, Offset, &Frame->Sequence)) {
+        return FALSE;
+    }
+
+    return TRUE;
+}
+
+_Success_(return != FALSE)
+BOOLEAN
+QuicPathChallengeFrameEncode(
+    _In_ QUIC_FRAME_TYPE FrameType,
+    _In_ const QUIC_PATH_CHALLENGE_EX * const Frame,
+    _Inout_ uint16_t* Offset,
+    _In_ uint16_t BufferLength,
+    _Out_writes_to_(BufferLength, *Offset) uint8_t* Buffer
+    )
+{
+    uint16_t RequiredLength =
+        sizeof(uint8_t) +     // Type
+        sizeof(Frame->Data);
+
+    if (BufferLength < *Offset + RequiredLength) {
+        return FALSE;
+    }
+
+    Buffer = Buffer + *Offset;
+    Buffer = QuicUint8Encode(FrameType, Buffer);
+    QuicCopyMemory(Buffer, Frame->Data, sizeof(Frame->Data));
+    *Offset += RequiredLength;
+
+    return TRUE;
+}
+
+_Success_(return != FALSE)
+BOOLEAN
+QuicPathChallengeFrameDecode(
+    _In_ uint16_t BufferLength,
+    _In_reads_bytes_(BufferLength)
+        const uint8_t * const Buffer,
+    _Inout_ uint16_t* Offset,
+    _Out_ QUIC_PATH_CHALLENGE_EX* Frame
+    )
+{
+    if (BufferLength < *Offset + sizeof(Frame->Data)) {
+        return FALSE;
+    }
+    QuicCopyMemory(Frame->Data, Buffer + *Offset, sizeof(Frame->Data));
+    *Offset += sizeof(Frame->Data);
+    return TRUE;
+}
+
+_Success_(return != FALSE)
+BOOLEAN
+QuicConnCloseFrameEncode(
+    _In_ const QUIC_CONNECTION_CLOSE_EX * const Frame,
+    _Inout_ uint16_t* Offset,
+    _In_ uint16_t BufferLength,
+    _Out_writes_to_(BufferLength, *Offset) uint8_t* Buffer
+    )
+{
+    uint16_t RequiredLength =
+        sizeof(uint8_t) +     // Type
+        QuicVarIntSize(Frame->ErrorCode) +
+        (Frame->ApplicationClosed ? 0 : QuicVarIntSize(Frame->FrameType)) +
+        QuicVarIntSize(Frame->ReasonPhraseLength) +
+        (uint16_t)Frame->ReasonPhraseLength;
+
+    if (BufferLength < *Offset + RequiredLength) {
+        return FALSE;
+    }
+
+    Buffer = Buffer + *Offset;
+    Buffer =
+        QuicUint8Encode(
+            Frame->ApplicationClosed ?
+                QUIC_FRAME_CONNECTION_CLOSE_1 :
+                QUIC_FRAME_CONNECTION_CLOSE,
+            Buffer);
+    Buffer = QuicVarIntEncode(Frame->ErrorCode, Buffer);
+    if (!Frame->ApplicationClosed) {
+        Buffer = QuicVarIntEncode(Frame->FrameType, Buffer);
+    }
+    Buffer = QuicVarIntEncode(Frame->ReasonPhraseLength, Buffer);
+    if (Frame->ReasonPhraseLength != 0) {
+        QuicCopyMemory(Buffer, Frame->ReasonPhrase, (size_t)Frame->ReasonPhraseLength);
+    }
+    *Offset += RequiredLength;
+
+    return TRUE;
+}
+
+_Success_(return != FALSE)
+BOOLEAN
+QuicConnCloseFrameDecode(
+    _In_ QUIC_FRAME_TYPE FrameType,
+    _In_ uint16_t BufferLength,
+    _In_reads_bytes_(BufferLength)
+        const uint8_t * const Buffer,
+    _Inout_ uint16_t* Offset,
+    _Out_ QUIC_CONNECTION_CLOSE_EX* Frame
+    )
+{
+    Frame->ApplicationClosed = FrameType == QUIC_FRAME_CONNECTION_CLOSE_1;
+    Frame->FrameType = 0; // Default to make OACR happy.
+    if (!QuicVarIntDecode(BufferLength, Buffer, Offset, &Frame->ErrorCode) ||
+        (!Frame->ApplicationClosed &&
+         !QuicVarIntDecode(BufferLength, Buffer, Offset, &Frame->FrameType)) ||
+        !QuicVarIntDecode(BufferLength, Buffer, Offset, &Frame->ReasonPhraseLength) ||
+        (uint64_t)BufferLength < *Offset + Frame->ReasonPhraseLength) {
+        return FALSE;
+    }
+    Frame->ReasonPhrase = (char*)(Buffer + *Offset);
+    *Offset += (uint16_t)Frame->ReasonPhraseLength;
+    return TRUE;
+}
+
+_IRQL_requires_max_(DISPATCH_LEVEL)
+BOOLEAN
+QuicFrameLog(
+    _In_opt_ QUIC_CONNECTION* Connection,
+    _In_ BOOLEAN Rx,
+    _In_ uint64_t PacketNumber,
+    _In_ uint16_t PacketLength,
+    _In_reads_bytes_(PacketLength)
+        const uint8_t * const Packet,
+    _Inout_ uint16_t* Offset
+    )
+{
+    QUIC_FRAME_TYPE FrameType = Packet[*Offset];
+    if (FrameType > MAX_QUIC_FRAME) {
+        QuicTraceLogVerbose(
+            FrameLogUnknownType,
+            "[%c][%cX][%llu]   unknown frame (%hu)",
+            PtkConnPre(Connection),
+            PktRxPre(Rx),
+            PacketNumber,
+            FrameType);
+        return FALSE;
+    }
+
+    *Offset += 1;
+
+    switch (FrameType) {
+
+    case QUIC_FRAME_PADDING: {
+        uint16_t Start = *Offset;
+        while (*Offset < PacketLength &&
+            Packet[*Offset] == QUIC_FRAME_PADDING) {
+            (*Offset) += sizeof(uint8_t);
+        }
+        QuicTraceLogVerbose(
+            FrameLogPadding,
+            "[%c][%cX][%llu]   PADDING Len:%hu",
+            PtkConnPre(Connection),
+            PktRxPre(Rx),
+            PacketNumber,
+            (*Offset - Start) + 1);
+        break;
+    }
+
+    case QUIC_FRAME_PING: {
+        QuicTraceLogVerbose(
+            FrameLogPing,
+            "[%c][%cX][%llu]   PING",
+            PtkConnPre(Connection),
+            PktRxPre(Rx),
+            PacketNumber);
+        break;
+    }
+
+    case QUIC_FRAME_ACK:
+    case QUIC_FRAME_ACK_1: {
+        QUIC_ACK_EX Frame;
+        if (!QuicAckHeaderDecode(PacketLength, Packet, Offset, &Frame)) {
+            QuicTraceLogVerbose(
+                FrameLogAckInvalid,
+                "[%c][%cX][%llu]   ACK [Invalid]",
+                PtkConnPre(Connection),
+                PktRxPre(Rx),
+                PacketNumber);
+            return FALSE;
+        }
+
+        QuicTraceLogVerbose(
+            FrameLogAck,
+            "[%c][%cX][%llu]   ACK Largest:%llu Delay:%llu",
+            PtkConnPre(Connection),
+            PktRxPre(Rx),
+            PacketNumber,
+            Frame.LargestAcknowledged,
+            Frame.AckDelay);
+
+        if (Frame.FirstAckBlock == 0) {
+            QuicTraceLogVerbose(
+                FrameLogAckSingleBlock,
+                "[%c][%cX][%llu]     %llu",
+                PtkConnPre(Connection),
+                PktRxPre(Rx),
+                PacketNumber,
+                Frame.LargestAcknowledged);
+        } else {
+            QuicTraceLogVerbose(
+                FrameLogAckMultiBlock,
+                "[%c][%cX][%llu]     %llu - %llu",
+                PtkConnPre(Connection),
+                PktRxPre(Rx),
+                PacketNumber,
+                Frame.LargestAcknowledged - Frame.FirstAckBlock,
+                Frame.LargestAcknowledged);
+        }
+
+        Frame.LargestAcknowledged -= (Frame.FirstAckBlock + 1);
+
+        for (uint8_t i = 0; i < Frame.AdditionalAckBlockCount; i++) {
+            QUIC_ACK_BLOCK_EX Block;
+            if (!QuicAckBlockDecode(PacketLength, Packet, Offset, &Block)) {
+                QuicTraceLogVerbose(
+                    FrameLogAckInvalidBlock,
+                    "[%c][%cX][%llu]     [Invalid Block]",
+                    PtkConnPre(Connection),
+                    PktRxPre(Rx),
+                    PacketNumber);
+                return FALSE;
+            }
+
+            Frame.LargestAcknowledged -= (Block.Gap + 1);
+
+            if (Block.AckBlock == 0) {
+                QuicTraceLogVerbose(
+                    FrameLogAckSingleBlock,
+                    "[%c][%cX][%llu]     %llu",
+                    PtkConnPre(Connection),
+                    PktRxPre(Rx),
+                    PacketNumber,
+                    Frame.LargestAcknowledged);
+            } else {
+                QuicTraceLogVerbose(
+                    FrameLogAckMultiBlock,
+                    "[%c][%cX][%llu]     %llu - %llu",
+                    PtkConnPre(Connection),
+                    PktRxPre(Rx),
+                    PacketNumber,
+                    Frame.LargestAcknowledged - Block.AckBlock,
+                    Frame.LargestAcknowledged);
+            }
+
+            Frame.LargestAcknowledged -= (Block.AckBlock + 1);
+        }
+
+        if (FrameType == QUIC_FRAME_ACK_1) {
+            QUIC_ACK_ECN_EX Ecn;
+            if (!QuicVarIntDecode(PacketLength, Packet, Offset, &Ecn.ECT_0_Count) ||
+                !QuicVarIntDecode(PacketLength, Packet, Offset, &Ecn.ECT_1_Count) ||
+                !QuicVarIntDecode(PacketLength, Packet, Offset, &Ecn.CE_Count)) {
+                QuicTraceLogVerbose(
+                    FrameLogAckEcnInvalid,
+                    "[%c][%cX][%llu]     ECN [Invalid]",
+                    PtkConnPre(Connection),
+                    PktRxPre(Rx),
+                    PacketNumber);
+                return FALSE;
+            }
+            QuicTraceLogVerbose(
+                FrameLogAckEcn,
+                "[%c][%cX][%llu]     ECN [ECT0=%llu,ECT1=%llu,CE=%llu]",
+                PtkConnPre(Connection),
+                PktRxPre(Rx),
+                PacketNumber,
+                Ecn.ECT_0_Count,
+                Ecn.ECT_1_Count,
+                Ecn.CE_Count);
+        }
+
+        break;
+    }
+
+    case QUIC_FRAME_RESET_STREAM: {
+        QUIC_RESET_STREAM_EX Frame;
+        if (!QuicResetStreamFrameDecode(PacketLength, Packet, Offset, &Frame)) {
+            QuicTraceLogVerbose(
+                FrameLogResetStreamInvalid,
+                "[%c][%cX][%llu]   RESET_STREAM [Invalid]",
+                PtkConnPre(Connection),
+                PktRxPre(Rx),
+                PacketNumber);
+            return FALSE;
+        }
+
+        QuicTraceLogVerbose(
+            FrameLogResetStream,
+            "[%c][%cX][%llu]   RESET_STREAM ID:%llu ErrorCode:0x%llX FinalSize:%llu",
+            PtkConnPre(Connection),
+            PktRxPre(Rx),
+            PacketNumber,
+            Frame.StreamID,
+            Frame.ErrorCode,
+            Frame.FinalSize);
+        break;
+    }
+
+    case QUIC_FRAME_STOP_SENDING: {
+        QUIC_STOP_SENDING_EX Frame;
+        if (!QuicStopSendingFrameDecode(PacketLength, Packet, Offset, &Frame)) {
+            QuicTraceLogVerbose(
+                FrameLogStopSendingInvalid,
+                "[%c][%cX][%llu]   STOP_SENDING [Invalid]",
+                PtkConnPre(Connection),
+                PktRxPre(Rx),
+                PacketNumber);
+            return FALSE;
+        }
+
+        QuicTraceLogVerbose(
+            FrameLogStopSending,
+            "[%c][%cX][%llu]   STOP_SENDING ID:%llu Error:0x%llX",
+            PtkConnPre(Connection),
+            PktRxPre(Rx),
+            PacketNumber,
+            Frame.StreamID,
+            Frame.ErrorCode);
+        break;
+    }
+
+    case QUIC_FRAME_CRYPTO: {
+        QUIC_CRYPTO_EX Frame;
+        if (!QuicCryptoFrameDecode(PacketLength, Packet, Offset, &Frame)) {
+            QuicTraceLogVerbose(
+                FrameLogCryptoInvalid,
+                "[%c][%cX][%llu]   CRYPTO [Invalid]",
+                PtkConnPre(Connection),
+                PktRxPre(Rx),
+                PacketNumber);
+            return FALSE;
+        }
+
+        QuicTraceLogVerbose(
+            FrameLogCrypto, 
+            "[%c][%cX][%llu]   CRYPTO Offset:%llu Len:%hu",
+            PtkConnPre(Connection),
+            PktRxPre(Rx),
+            PacketNumber,
+            Frame.Offset,
+            (uint16_t)Frame.Length);
+
+        break;
+    }
+
+    case QUIC_FRAME_NEW_TOKEN: {
+        QUIC_NEW_TOKEN_EX Frame;
+        if (!QuicNewTokenFrameDecode(PacketLength, Packet, Offset, &Frame)) {
+            QuicTraceLogVerbose(
+                FrameLogNewTokenInvalid,
+                "[%c][%cX][%llu]   NEW_TOKEN [Invalid]",
+                PtkConnPre(Connection),
+                PktRxPre(Rx),
+                PacketNumber);
+            return FALSE;
+        }
+
+        QuicTraceLogVerbose(
+            FrameLogNewToken,
+            "[%c][%cX][%llu]   NEW_TOKEN Length:%llu",
+            PtkConnPre(Connection),
+            PktRxPre(Rx),
+            PacketNumber,
+            Frame.TokenLength);
+
+        break;
+    }
+
+    case QUIC_FRAME_STREAM:
+    case QUIC_FRAME_STREAM_1:
+    case QUIC_FRAME_STREAM_2:
+    case QUIC_FRAME_STREAM_3:
+    case QUIC_FRAME_STREAM_4:
+    case QUIC_FRAME_STREAM_5:
+    case QUIC_FRAME_STREAM_6:
+    case QUIC_FRAME_STREAM_7: {
+        QUIC_STREAM_EX Frame;
+        if (!QuicStreamFrameDecode(FrameType, PacketLength, Packet, Offset, &Frame)) {
+            QuicTraceLogVerbose(
+                FrameLogStreamInvalid,
+                "[%c][%cX][%llu]   STREAM [Invalid]",
+                PtkConnPre(Connection),
+                PktRxPre(Rx),
+                PacketNumber);
+            return FALSE;
+        }
+
+        if (Frame.Fin) {
+            QuicTraceLogVerbose(
+                FrameLogStreamFin,
+                "[%c][%cX][%llu]   STREAM ID:%llu Offset:%llu Len:%hu Fin",
+                PtkConnPre(Connection),
+                PktRxPre(Rx),
+                PacketNumber,
+                Frame.StreamID,
+                Frame.Offset,
+                (uint16_t)Frame.Length);
+        } else {
+            QuicTraceLogVerbose(
+                FrameLogStream,
+                "[%c][%cX][%llu]   STREAM ID:%llu Offset:%llu Len:%hu",
+                PtkConnPre(Connection),
+                PktRxPre(Rx),
+                PacketNumber,
+                Frame.StreamID,
+                Frame.Offset,
+                (uint16_t)Frame.Length);
+        }
+
+        break;
+    }
+
+    case QUIC_FRAME_MAX_DATA: {
+        QUIC_MAX_DATA_EX Frame;
+        if (!QuicMaxDataFrameDecode(PacketLength, Packet, Offset, &Frame)) {
+            QuicTraceLogVerbose(
+                FrameLogMaxDataInvalid,
+                "[%c][%cX][%llu]   MAX_DATA [Invalid]",
+                PtkConnPre(Connection),
+                PktRxPre(Rx),
+                PacketNumber);
+            return FALSE;
+        }
+
+        QuicTraceLogVerbose(
+            FrameLogMaxData,
+            "[%c][%cX][%llu]   MAX_DATA Max:%llu",
+            PtkConnPre(Connection),
+            PktRxPre(Rx),
+            PacketNumber,
+            Frame.MaximumData);
+        break;
+    }
+
+    case QUIC_FRAME_MAX_STREAM_DATA: {
+        QUIC_MAX_STREAM_DATA_EX Frame;
+        if (!QuicMaxStreamDataFrameDecode(PacketLength, Packet, Offset, &Frame)) {
+            QuicTraceLogVerbose(
+                FrameLogMaxStreamDataInvalid,
+                "[%c][%cX][%llu]   MAX_STREAM_DATA [Invalid]",
+                PtkConnPre(Connection),
+                PktRxPre(Rx),
+                PacketNumber);
+            return FALSE;
+        }
+
+        QuicTraceLogVerbose(
+            FrameLogMaxStreamData,
+            "[%c][%cX][%llu]   MAX_STREAM_DATA ID:%llu Max:%llu",
+            PtkConnPre(Connection),
+            PktRxPre(Rx),
+            PacketNumber,
+            Frame.StreamID,
+            Frame.MaximumData);
+        break;
+    }
+
+    case QUIC_FRAME_MAX_STREAMS:
+    case QUIC_FRAME_MAX_STREAMS_1: {
+        QUIC_MAX_STREAMS_EX Frame;
+        if (!QuicMaxStreamsFrameDecode(FrameType, PacketLength, Packet, Offset, &Frame)) {
+            QuicTraceLogVerbose(
+                FrameLogMaxStreamsInvalid,
+                "[%c][%cX][%llu]   MAX_STREAMS [Invalid]",
+                PtkConnPre(Connection),
+                PktRxPre(Rx),
+                PacketNumber);
+            return FALSE;
+        }
+
+        QuicTraceLogVerbose(
+            FrameLogMaxStreams,
+            "[%c][%cX][%llu]   MAX_STREAMS[%hu] Count:%llu",
+            PtkConnPre(Connection),
+            PktRxPre(Rx),
+            PacketNumber,
+            Frame.BidirectionalStreams,
+            Frame.MaximumStreams);
+        break;
+    }
+
+    case QUIC_FRAME_DATA_BLOCKED: {
+        QUIC_DATA_BLOCKED_EX Frame;
+        if (!QuicDataBlockedFrameDecode(PacketLength, Packet, Offset, &Frame)) {
+            QuicTraceLogVerbose(
+                FrameLogDataBlockedInvalid,
+                "[%c][%cX][%llu]   DATA_BLOCKED [Invalid]",
+                PtkConnPre(Connection),
+                PktRxPre(Rx),
+                PacketNumber);
+            return FALSE;
+        }
+        QuicTraceLogVerbose(
+            FrameLogDataBlocked,
+            "[%c][%cX][%llu]   DATA_BLOCKED Limit:%llu",
+            PtkConnPre(Connection),
+            PktRxPre(Rx),
+            PacketNumber,
+            Frame.DataLimit);
+        break;
+    }
+
+    case QUIC_FRAME_STREAM_DATA_BLOCKED: {
+        QUIC_STREAM_DATA_BLOCKED_EX Frame;
+        if (!QuicStreamDataBlockedFrameDecode(PacketLength, Packet, Offset, &Frame)) {
+            QuicTraceLogVerbose(
+                FrameLogStreamDataBlockedInvalid,
+                "[%c][%cX][%llu]   STREAM_DATA_BLOCKED [Invalid]",
+                PtkConnPre(Connection),
+                PktRxPre(Rx),
+                PacketNumber);
+            return FALSE;
+        }
+
+        QuicTraceLogVerbose(
+            FrameLogStreamDataBlocked,
+            "[%c][%cX][%llu]   STREAM_DATA_BLOCKED ID:%llu Limit:%llu",
+            PtkConnPre(Connection),
+            PktRxPre(Rx),
+            PacketNumber,
+            Frame.StreamID,
+            Frame.StreamDataLimit);
+        break;
+    }
+
+    case QUIC_FRAME_STREAMS_BLOCKED:
+    case QUIC_FRAME_STREAMS_BLOCKED_1: {
+        QUIC_STREAMS_BLOCKED_EX Frame;
+        if (!QuicStreamsBlockedFrameDecode(FrameType, PacketLength, Packet, Offset, &Frame)) {
+            QuicTraceLogVerbose(
+                FrameLogStreamsBlockedInvalid,
+                "[%c][%cX][%llu]   STREAMS_BLOCKED [Invalid]",
+                PtkConnPre(Connection),
+                PktRxPre(Rx),
+                PacketNumber);
+            return FALSE;
+        }
+
+        QuicTraceLogVerbose(
+            FrameLogStreamsBlocked,
+            "[%c][%cX][%llu]   STREAMS_BLOCKED[%hu] ID:%llu",
+            PtkConnPre(Connection),
+            PktRxPre(Rx),
+            PacketNumber,
+            Frame.BidirectionalStreams,
+            Frame.StreamLimit);
+        break;
+    }
+
+    case QUIC_FRAME_NEW_CONNECTION_ID: {
+        QUIC_NEW_CONNECTION_ID_EX Frame;
+        if (!QuicNewConnectionIDFrameDecode(PacketLength, Packet, Offset, &Frame)) {
+            QuicTraceLogVerbose(
+                FrameLogNewConnectionIDInvalid,
+                "[%c][%cX][%llu]   NEW_CONN_ID [Invalid]",
+                PtkConnPre(Connection),
+                PktRxPre(Rx),
+                PacketNumber);
+            return FALSE;
+        }
+
+        QuicTraceLogVerbose(
+            FrameLogNewConnectionID,
+            "[%c][%cX][%llu]   NEW_CONN_ID Seq:%llu RPT:%llu CID:%!CID! Token:%!CID!",
+            PtkConnPre(Connection),
+            PktRxPre(Rx),
+            PacketNumber,
+            Frame.Sequence,
+            Frame.RetirePriorTo,
+            CLOG_BYTEARRAY(Frame.Length, Frame.Buffer),
+            CLOG_BYTEARRAY(QUIC_STATELESS_RESET_TOKEN_LENGTH, Frame.Buffer + Frame.Length));
+        break;
+    }
+
+    case QUIC_FRAME_RETIRE_CONNECTION_ID: {
+        QUIC_RETIRE_CONNECTION_ID_EX Frame;
+        if (!QuicRetireConnectionIDFrameDecode(PacketLength, Packet, Offset, &Frame)) {
+            QuicTraceLogVerbose(
+                FrameLogRetireConnectionIDInvalid,
+                "[%c][%cX][%llu]   RETIRE_CONN_ID [Invalid]",
+                PtkConnPre(Connection),
+                PktRxPre(Rx),
+                PacketNumber);
+            return FALSE;
+        }
+
+        QuicTraceLogVerbose(
+            FrameLogRetireConnectionID,
+            "[%c][%cX][%llu]   RETIRE_CONN_ID Seq:%llu",
+            PtkConnPre(Connection),
+            PktRxPre(Rx),
+            PacketNumber,
+            Frame.Sequence);
+        break;
+    }
+
+    case QUIC_FRAME_PATH_CHALLENGE: {
+        QUIC_PATH_CHALLENGE_EX Frame;
+        if (!QuicPathChallengeFrameDecode(PacketLength, Packet, Offset, &Frame)) {
+            QuicTraceLogVerbose(
+                FrameLogPathChallengeInvalid,
+                "[%c][%cX][%llu]   PATH_CHALLENGE [Invalid]",
+                PtkConnPre(Connection),
+                PktRxPre(Rx),
+                PacketNumber);
+            return FALSE;
+        }
+
+        QuicTraceLogVerbose(
+            FrameLogPathChallenge,
+            "[%c][%cX][%llu]   PATH_CHALLENGE [%llu]",
+            PtkConnPre(Connection),
+            PktRxPre(Rx),
+            PacketNumber,
+            QuicByteSwapUint64(*(uint64_t*)Frame.Data));
+        break;
+    }
+
+    case QUIC_FRAME_PATH_RESPONSE: {
+        QUIC_PATH_RESPONSE_EX Frame;
+        if (!QuicPathChallengeFrameDecode(PacketLength, Packet, Offset, &Frame)) {
+            QuicTraceLogVerbose(
+                FrameLogPathResponseInvalid,
+                "[%c][%cX][%llu]   PATH_RESPONSE [Invalid]",
+                PtkConnPre(Connection),
+                PktRxPre(Rx),
+                PacketNumber);
+            return FALSE;
+        }
+
+        QuicTraceLogVerbose(
+            FrameLogPathResponse,
+            "[%c][%cX][%llu]   PATH_RESPONSE [%llu]",
+            PtkConnPre(Connection),
+            PktRxPre(Rx),
+            PacketNumber,
+            QuicByteSwapUint64(*(uint64_t*)Frame.Data));
+        break;
+    }
+
+    case QUIC_FRAME_CONNECTION_CLOSE:
+    case QUIC_FRAME_CONNECTION_CLOSE_1: {
+        QUIC_CONNECTION_CLOSE_EX Frame;
+        if (!QuicConnCloseFrameDecode(FrameType, PacketLength, Packet, Offset, &Frame)) {
+            QuicTraceLogVerbose(
+                FrameLogConnectionCloseInvalid,
+                "[%c][%cX][%llu]   CONN_CLOSE [Invalid]",
+                PtkConnPre(Connection),
+                PktRxPre(Rx),
+                PacketNumber);
+            return FALSE;
+        }
+
+        if (Frame.ApplicationClosed) {
+            QuicTraceLogVerbose(
+                FrameLogConnectionCloseApp,
+                "[%c][%cX][%llu]   CONN_CLOSE (App) ErrorCode:0x%llX",
+                PtkConnPre(Connection),
+                PktRxPre(Rx),
+                PacketNumber,
+                Frame.ErrorCode);
+        } else {
+            QuicTraceLogVerbose(
+                FrameLogConnectionClose,
+                "[%c][%cX][%llu]   CONN_CLOSE ErrorCode:0x%llX FrameType:%llu",
+                PtkConnPre(Connection),
+                PktRxPre(Rx),
+                PacketNumber,
+                Frame.ErrorCode,
+                Frame.FrameType);
+        }
+        break;
+    }
+
+    case QUIC_FRAME_HANDSHAKE_DONE: {
+        QuicTraceLogVerbose(
+            FrameLogHandshakeDone,
+            "[%c][%cX][%llu]   HANDSHAKE_DONE",
+            PtkConnPre(Connection),
+            PktRxPre(Rx),
+            PacketNumber);
+        break;
+    }
+    }
+
+    return TRUE;
+}
+
+_IRQL_requires_max_(DISPATCH_LEVEL)
+void
+QuicFrameLogAll(
+    _In_opt_ QUIC_CONNECTION* Connection,
+    _In_ BOOLEAN Rx,
+    _In_ uint64_t PacketNumber,
+    _In_ uint16_t PacketLength,
+    _In_reads_bytes_(PacketLength)
+        const uint8_t * const Packet,
+    _In_ uint16_t Offset
+    )
+{
+    BOOLEAN ProcessFrames = TRUE;
+    while (ProcessFrames && Offset < PacketLength) {
+        ProcessFrames =
+            QuicFrameLog(
+                Connection,
+                Rx,
+                PacketNumber,
+                PacketLength,
+                Packet,
+                &Offset);
+    }
+}