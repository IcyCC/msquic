--- conflicted
+++ resolved
@@ -1,1204 +1,1201 @@
-/*++
-
-    Copyright (c) Microsoft Corporation.
-    Licensed under the MIT License.
-
-Abstract:
-
-    Send management. The general architecture here is that anything that needs
-    to be sent (data or control frames) is queued up by adding a flag to
-    indicate that frame needs to be sent. There are connection-wide frames and
-    stream specific frames. The Send module manages the connection-wide via the
-    'SendFlags' variable. The stream specific flags are stored on the stream's
-    'SendFlags' variable and the Send module maintains a list of streams that
-    currently have frames that need to be sent.
-
-    The framing and sending are done while processing the FLUSH_SEND operation.
-    The operation triggers a call to QuicSendProcessFlushSendOperation which
-    processes a maximum number of packets worth of data before returning out,
-    so as to not starve other operations.
-
---*/
-
-#include "precomp.h"
-<<<<<<< HEAD
-#include "send.c.clog.h"
-=======
->>>>>>> eaf136f3
-
-_IRQL_requires_max_(PASSIVE_LEVEL)
-void
-QuicSendInitialize(
-    _Inout_ QUIC_SEND* Send
-    )
-{
-    QuicListInitializeHead(&Send->SendStreams);
-}
-
-_IRQL_requires_max_(PASSIVE_LEVEL)
-void
-QuicSendUninitialize(
-    _In_ QUIC_SEND* Send
-    )
-{
-    if (Send->InitialToken != NULL) {
-        QUIC_FREE(Send->InitialToken);
-        Send->InitialToken = NULL;
-    }
-
-    //
-    // Release all the stream refs.
-    //
-    QUIC_LIST_ENTRY* Entry = Send->SendStreams.Flink;
-    while (Entry != &Send->SendStreams) {
-
-        QUIC_STREAM* Stream =
-            QUIC_CONTAINING_RECORD(Entry, QUIC_STREAM, SendLink);
-        QUIC_DBG_ASSERT(Stream->SendFlags != 0);
-
-        Entry = Entry->Flink;
-        Stream->SendFlags = 0;
-        Stream->SendLink.Flink = NULL;
-
-        QuicStreamRelease(Stream, QUIC_STREAM_REF_SEND);
-    }
-}
-
-_IRQL_requires_max_(PASSIVE_LEVEL)
-void
-QuicSendApplySettings(
-    _Inout_ QUIC_SEND* Send,
-    _In_ const QUIC_SETTINGS* Settings
-    )
-{
-    Send->MaxData = Settings->ConnFlowControlWindow;
-}
-
-_IRQL_requires_max_(PASSIVE_LEVEL)
-void
-QuicSendReset(
-    _In_ QUIC_SEND* Send
-    )
-{
-    Send->SendFlags = 0;
-    Send->LastFlushTime = 0;
-    if (Send->DelayedAckTimerActive) {
-        QuicTraceLogConnVerbose(
-            CancelAckDelayTimer,
-            QuicSendGetConnection(Send),
-            "Canceling ACK_DELAY timer");
-        QuicConnTimerCancel(QuicSendGetConnection(Send), QUIC_CONN_TIMER_ACK_DELAY);
-        Send->DelayedAckTimerActive = FALSE;
-    }
-    QuicConnTimerCancel(
-        QuicSendGetConnection(Send),
-        QUIC_CONN_TIMER_PACING);
-}
-
-_IRQL_requires_max_(DISPATCH_LEVEL)
-BOOLEAN
-QuicSendCanSendFlagsNow(
-    _In_ QUIC_SEND* Send
-    )
-{
-    QUIC_CONNECTION* Connection = QuicSendGetConnection(Send);
-    if (Connection->Crypto.TlsState.WriteKey < QUIC_PACKET_KEY_1_RTT &&
-        Connection->Crypto.TlsState.WriteKeys[QUIC_PACKET_KEY_0_RTT] == NULL) {
-        if ((!Connection->State.Started && !QuicConnIsServer(Connection)) ||
-            !(Send->SendFlags & QUIC_CONN_SEND_FLAG_ALLOWED_HANDSHAKE)) {
-            return FALSE;
-        }
-    }
-    return TRUE;
-}
-
-_IRQL_requires_max_(DISPATCH_LEVEL)
-void
-QuicSendQueueFlush(
-    _In_ QUIC_SEND* Send,
-    _In_ QUIC_SEND_FLUSH_REASON Reason
-    )
-{
-    if (!Send->FlushOperationPending && QuicSendCanSendFlagsNow(Send)) {
-        QUIC_OPERATION* Oper;
-        QUIC_CONNECTION* Connection = QuicSendGetConnection(Send);
-        if ((Oper = QuicOperationAlloc(Connection->Worker, QUIC_OPER_TYPE_FLUSH_SEND)) != NULL) {
-            Send->FlushOperationPending = TRUE;
-            QuicTraceEvent(ConnQueueSendFlush, "[conn][%p] Queueing send flush, reason=%d", Connection, Reason);
-            QuicConnQueueOper(Connection, Oper);
-        }
-    }
-}
-
-_IRQL_requires_max_(PASSIVE_LEVEL)
-void
-QuicSendQueueFlushForStream(
-    _In_ QUIC_SEND* Send,
-    _In_ QUIC_STREAM* Stream,
-    _In_ BOOLEAN WasPreviouslyQueued
-    )
-{
-    if (!WasPreviouslyQueued) {
-        //
-        // Not previously queued, so add the stream to the end of the queue.
-        //
-        QUIC_DBG_ASSERT(Stream->SendLink.Flink == NULL);
-        QuicListInsertTail(&Send->SendStreams, &Stream->SendLink);
-        QuicStreamAddRef(Stream, QUIC_STREAM_REF_SEND);
-    }
-
-    if (Stream->Connection->State.Started) {
-        //
-        // Schedule the flush even if we didn't just queue the stream,
-        // because it may have been previously blocked.
-        //
-        QuicSendQueueFlush(Send, REASON_STREAM_FLAGS);
-    }
-}
-
-#if DEBUG
-_IRQL_requires_max_(DISPATCH_LEVEL)
-void
-QuicSendValidate(
-    _In_ QUIC_SEND* Send
-    )
-{
-    QUIC_CONNECTION* Connection = QuicSendGetConnection(Send);
-
-    BOOLEAN HasAckElicitingPacketsToAcknowledge = FALSE;
-    for (uint32_t i = 0; i < QUIC_ENCRYPT_LEVEL_COUNT; ++i) {
-        if (Connection->Packets[i] != NULL) {
-            if (Connection->Packets[i]->AckTracker.AckElicitingPacketsToAcknowledge) {
-                HasAckElicitingPacketsToAcknowledge = TRUE;
-                break;
-            }
-        }
-    }
-
-    if (Send->SendFlags & QUIC_CONN_SEND_FLAG_ACK) {
-        QUIC_DBG_ASSERT(!Send->DelayedAckTimerActive);
-        QUIC_DBG_ASSERT(HasAckElicitingPacketsToAcknowledge);
-    } else if (Send->DelayedAckTimerActive) {
-        QUIC_DBG_ASSERT(HasAckElicitingPacketsToAcknowledge);
-    } else if (!Connection->State.ClosedLocally && !Connection->State.ClosedRemotely) {
-        QUIC_DBG_ASSERT(!HasAckElicitingPacketsToAcknowledge);
-    }
-}
-#else
-#define QuicSendValidate(Send)
-#endif
-
-_IRQL_requires_max_(DISPATCH_LEVEL)
-void
-QuicSendSetSendFlag(
-    _In_ QUIC_SEND* Send,
-    _In_ uint32_t SendFlags
-    )
-{
-    QUIC_CONNECTION* Connection = QuicSendGetConnection(Send);
-
-    BOOLEAN IsCloseFrame =
-        !!(SendFlags & (QUIC_CONN_SEND_FLAG_CONNECTION_CLOSE | QUIC_CONN_SEND_FLAG_APPLICATION_CLOSE));
-
-    BOOLEAN CanSetFlag =
-        !QuicConnIsClosed(Connection) || IsCloseFrame;
-
-    if (SendFlags & QUIC_CONN_SEND_FLAG_ACK && Send->DelayedAckTimerActive) {
-        QuicTraceLogConnVerbose(
-            CancelAckDelayTimer,
-            Connection,
-            "Canceling ACK_DELAY timer");
-        QuicConnTimerCancel(Connection, QUIC_CONN_TIMER_ACK_DELAY);
-        Send->DelayedAckTimerActive = FALSE;
-    }
-
-    if (CanSetFlag && (Send->SendFlags & SendFlags) != SendFlags) {
-        QuicTraceLogConnVerbose(
-            ScheduleSendFlags,
-            Connection,
-            "Scheduling flags 0x%x to 0x%x",
-            SendFlags,
-            Send->SendFlags);
-        Send->SendFlags |= SendFlags;
-        QuicSendQueueFlush(Send, REASON_CONNECTION_FLAGS);
-    }
-
-    if (IsCloseFrame) {
-
-        //
-        // Remove all flags for things we aren't allowed to send once the connection
-        // has been closed.
-        //
-        Send->SendFlags &= ~QUIC_CONN_SEND_FLAG_CONN_CLOSED_MASK;
-
-        //
-        // Remove any queued up streams.
-        //
-        while (!QuicListIsEmpty(&Send->SendStreams)) {
-
-            QUIC_STREAM* Stream =
-                QUIC_CONTAINING_RECORD(
-                    QuicListRemoveHead(&Send->SendStreams), QUIC_STREAM, SendLink);
-
-            QUIC_DBG_ASSERT(Stream->SendFlags != 0);
-            Stream->SendFlags = 0;
-            Stream->SendLink.Flink = NULL;
-
-            QuicStreamRelease(Stream, QUIC_STREAM_REF_SEND);
-        }
-    }
-
-    QuicSendValidate(Send);
-}
-
-_IRQL_requires_max_(DISPATCH_LEVEL)
-void
-QuicSendClearSendFlag(
-    _In_ QUIC_SEND* Send,
-    _In_ uint32_t SendFlags
-    )
-{
-    if (Send->SendFlags & SendFlags) {
-        QuicTraceLogConnVerbose(
-            RemoveSendFlags,
-            QuicSendGetConnection(Send),
-            "Removing flags %x",
-            (SendFlags & Send->SendFlags));
-        Send->SendFlags &= ~SendFlags;
-    }
-
-    QuicSendValidate(Send);
-}
-
-_IRQL_requires_max_(DISPATCH_LEVEL)
-void
-QuicSendUpdateAckState(
-    _In_ QUIC_SEND* Send
-    )
-{
-    QUIC_CONNECTION* Connection = QuicSendGetConnection(Send);
-
-    BOOLEAN HasAckElicitingPacketsToAcknowledge = FALSE;
-    for (uint32_t i = 0; i < QUIC_ENCRYPT_LEVEL_COUNT; ++i) {
-        if (Connection->Packets[i] != NULL &&
-            Connection->Packets[i]->AckTracker.AckElicitingPacketsToAcknowledge) {
-            HasAckElicitingPacketsToAcknowledge = TRUE;
-            break;
-        }
-    }
-
-    if (!HasAckElicitingPacketsToAcknowledge) {
-        if (Send->SendFlags & QUIC_CONN_SEND_FLAG_ACK) {
-            QUIC_DBG_ASSERT(!Send->DelayedAckTimerActive);
-            Send->SendFlags &= ~QUIC_CONN_SEND_FLAG_ACK;
-        } else if (Send->DelayedAckTimerActive) {
-            QuicTraceLogConnVerbose(
-                CancelAckDelayTimer,
-                Connection,
-                "Canceling ACK_DELAY timer");
-            QuicConnTimerCancel(Connection, QUIC_CONN_TIMER_ACK_DELAY);
-            Send->DelayedAckTimerActive = FALSE;
-        }
-    }
-
-    QuicSendValidate(Send);
-}
-
-_IRQL_requires_max_(PASSIVE_LEVEL)
-void
-QuicSendSetStreamSendFlag(
-    _In_ QUIC_SEND* Send,
-    _In_ QUIC_STREAM* Stream,
-    _In_ uint32_t SendFlags
-    )
-{
-    QUIC_CONNECTION* Connection = QuicSendGetConnection(Send);
-    if (QuicConnIsClosed(Connection)) {
-        //
-        // Ignore all frames if the connection is closed.
-        //
-        return;
-    }
-
-    //
-    // Remove any flags being queued based on the current state.
-    //
-    if (Stream->Flags.LocalCloseAcked) {
-        SendFlags &=
-            ~(QUIC_STREAM_SEND_FLAG_SEND_ABORT |
-              QUIC_STREAM_SEND_FLAG_DATA_BLOCKED |
-              QUIC_STREAM_SEND_FLAG_DATA |
-              QUIC_STREAM_SEND_FLAG_OPEN |
-              QUIC_STREAM_SEND_FLAG_FIN);
-    } else if (Stream->Flags.LocalCloseReset) {
-        SendFlags &=
-            ~(QUIC_STREAM_SEND_FLAG_DATA_BLOCKED |
-              QUIC_STREAM_SEND_FLAG_DATA |
-              QUIC_STREAM_SEND_FLAG_OPEN |
-              QUIC_STREAM_SEND_FLAG_FIN);
-    }
-    if (Stream->Flags.RemoteCloseAcked) {
-        SendFlags &= ~(QUIC_STREAM_SEND_FLAG_RECV_ABORT | QUIC_STREAM_SEND_FLAG_MAX_DATA);
-    } else if (Stream->Flags.RemoteCloseFin || Stream->Flags.RemoteCloseReset) {
-        SendFlags &= ~QUIC_STREAM_SEND_FLAG_MAX_DATA;
-    }
-
-    if ((Stream->SendFlags | SendFlags) != Stream->SendFlags) {
-
-        QuicTraceLogStreamVerbose(
-            SetSendFlag,
-            Stream,
-            "Setting flags 0x%x (existing flags: 0x%x)",
-            (SendFlags & (~Stream->SendFlags)),
-            Stream->SendFlags);
-
-        if (Stream->Flags.Started &&
-            (Stream->SendFlags & SendFlags) != SendFlags) {
-            //
-            // Since this is new data for a started stream, we need to queue
-            // up the send to flush the stream data.
-            //
-            QuicSendQueueFlushForStream(Send, Stream, Stream->SendFlags != 0);
-        }
-        Stream->SendFlags |= SendFlags;
-    }
-}
-
-_IRQL_requires_max_(PASSIVE_LEVEL)
-void
-QuicSendClearStreamSendFlag(
-    _In_ QUIC_SEND* Send,
-    _In_ QUIC_STREAM* Stream,
-    _In_ uint32_t SendFlags
-    )
-{
-    UNREFERENCED_PARAMETER(Send);
-
-    if (Stream->SendFlags & SendFlags) {
-
-        QuicTraceLogStreamVerbose(
-            ClearSendFlags,
-            Stream,
-            "Removing flags %x",
-            (SendFlags & Stream->SendFlags));
-
-        //
-        // Remove the flags since they are present.
-        //
-        Stream->SendFlags &= ~SendFlags;
-
-        if (Stream->SendFlags == 0 && Stream->Flags.Started) {
-            //
-            // Since there are no flags left, remove the stream from the queue.
-            //
-            QUIC_DBG_ASSERT(Stream->SendLink.Flink != NULL);
-            QuicListEntryRemove(&Stream->SendLink);
-            Stream->SendLink.Flink = NULL;
-            QuicStreamRelease(Stream, QUIC_STREAM_REF_SEND);
-        }
-    }
-}
-
-_IRQL_requires_max_(PASSIVE_LEVEL)
-BOOLEAN
-QuicSendWriteFrames(
-    _In_ QUIC_SEND* Send,
-    _Inout_ QUIC_PACKET_BUILDER* Builder
-    )
-{
-    QUIC_DBG_ASSERT(Builder->Metadata->FrameCount < QUIC_MAX_FRAMES_PER_PACKET);
-
-    QUIC_CONNECTION* Connection = QuicSendGetConnection(Send);
-    uint16_t AvailableBufferLength =
-        (uint16_t)Builder->Datagram->Length - Builder->EncryptionOverhead;
-    uint8_t PrevFrameCount = Builder->Metadata->FrameCount;
-    BOOLEAN RanOutOfRoom = FALSE;
-
-    QUIC_PACKET_SPACE* Packets = Connection->Packets[Builder->EncryptLevel];
-    QUIC_DBG_ASSERT(Packets != NULL);
-
-    BOOLEAN IsCongestionControlBlocked = !QuicPacketBuilderHasAllowance(Builder);
-
-    BOOLEAN Is1RttEncryptionLevel =
-        Builder->Metadata->Flags.KeyType == QUIC_PACKET_KEY_1_RTT ||
-        Builder->Metadata->Flags.KeyType == QUIC_PACKET_KEY_0_RTT;
-
-    //
-    // Now fill the packet with available frames, in priority order, until we
-    // run out of space. The order below was generally chosen based on the
-    // perceived importance of each type of frame. ACKs are the most important
-    // frame, followed by connection close and then the rest of the connection
-    // specific frames.
-    //
-
-    if (Builder->PacketType != QUIC_0_RTT_PROTECTED &&
-        QuicAckTrackerHasPacketsToAck(&Packets->AckTracker)) {
-        if (!QuicAckTrackerAckFrameEncode(&Packets->AckTracker, Builder)) {
-            RanOutOfRoom = TRUE;
-            goto Exit;
-        }
-    }
-
-    if (!IsCongestionControlBlocked &&
-        Send->SendFlags & QUIC_CONN_SEND_FLAG_CRYPTO &&
-        Builder->PacketType == QuicEncryptLevelToPacketType(QuicCryptoGetNextEncryptLevel(&Connection->Crypto))) {
-        if (QuicCryptoWriteFrames(&Connection->Crypto, Builder)) {
-            if (Builder->Metadata->FrameCount == QUIC_MAX_FRAMES_PER_PACKET) {
-                return TRUE;
-            }
-        } else {
-            RanOutOfRoom = TRUE;
-        }
-    }
-
-    if ((Send->SendFlags & QUIC_CONN_SEND_FLAG_CONNECTION_CLOSE) ||
-        ((Send->SendFlags & QUIC_CONN_SEND_FLAG_APPLICATION_CLOSE) && Is1RttEncryptionLevel)) {
-        BOOLEAN IsApplicationClose =
-            !!(Send->SendFlags & QUIC_CONN_SEND_FLAG_APPLICATION_CLOSE);
-        if (Connection->State.ClosedRemotely) {
-            //
-            // Application closed should only be the origination of the
-            // connection close. If we're closed remotely already, we should
-            // just acknowledge the close with a connection close frame.
-            //
-            IsApplicationClose = FALSE;
-        }
-
-        QUIC_CONNECTION_CLOSE_EX Frame = {
-            IsApplicationClose,
-            Connection->State.ClosedRemotely ? 0 : Connection->CloseErrorCode,
-            0, // TODO - Set the FrameType field.
-            Connection->CloseReasonPhrase == NULL ? 0 : strlen(Connection->CloseReasonPhrase),
-            Connection->CloseReasonPhrase
-        };
-
-        if (QuicConnCloseFrameEncode(
-                &Frame,
-                &Builder->DatagramLength,
-                AvailableBufferLength,
-                (uint8_t*)Builder->Datagram->Buffer)) {
-
-            Send->SendFlags &= ~(QUIC_CONN_SEND_FLAG_CONNECTION_CLOSE | QUIC_CONN_SEND_FLAG_APPLICATION_CLOSE);
-            (void)QuicPacketBuilderAddFrame(
-                Builder, IsApplicationClose ? QUIC_FRAME_CONNECTION_CLOSE_1 : QUIC_FRAME_CONNECTION_CLOSE, FALSE);
-        } else {
-            RanOutOfRoom = TRUE;
-        }
-
-        return TRUE;
-    }
-
-    if (IsCongestionControlBlocked) {
-        //
-        // Everything below this is not allowed to be sent while CC blocked.
-        //
-        RanOutOfRoom = TRUE;
-        goto Exit;
-    }
-
-    if (Send->SendFlags & QUIC_CONN_SEND_FLAG_PATH_RESPONSE) {
-
-        uint8_t i;
-        for (i = 0; i < Connection->PathsCount; ++i) {
-            QUIC_PATH* TempPath = &Connection->Paths[i];
-            if (!TempPath->SendResponse) {
-                continue;
-            }
-
-            QUIC_PATH_RESPONSE_EX Frame = { 0 };
-            QuicCopyMemory(Frame.Data, TempPath->Response, sizeof(Frame.Data));
-
-            if (QuicPathChallengeFrameEncode(
-                    QUIC_FRAME_PATH_RESPONSE,
-                    &Frame,
-                    &Builder->DatagramLength,
-                    AvailableBufferLength,
-                    (uint8_t*)Builder->Datagram->Buffer)) {
-
-                TempPath->SendResponse = FALSE;
-                QuicCopyMemory(
-                    Builder->Metadata->Frames[Builder->Metadata->FrameCount].PATH_RESPONSE.Data,
-                    Frame.Data,
-                    sizeof(Frame.Data));
-                if (QuicPacketBuilderAddFrame(Builder, QUIC_FRAME_PATH_RESPONSE, TRUE)) {
-                    break;
-                }
-            } else {
-                RanOutOfRoom = TRUE;
-                break;
-            }
-        }
-
-        if (i == Connection->PathsCount) {
-            Send->SendFlags &= ~QUIC_CONN_SEND_FLAG_PATH_RESPONSE;
-        }
-
-        if (Builder->Metadata->FrameCount == QUIC_MAX_FRAMES_PER_PACKET) {
-            return TRUE;
-        }
-    }
-
-    if (Is1RttEncryptionLevel) {
-        if (Builder->Metadata->Flags.KeyType == QUIC_PACKET_KEY_1_RTT &&
-            Send->SendFlags & QUIC_CONN_SEND_FLAG_HANDSHAKE_DONE) {
-
-            if (Builder->DatagramLength < AvailableBufferLength) {
-                Builder->Datagram->Buffer[Builder->DatagramLength++] = QUIC_FRAME_HANDSHAKE_DONE;
-                Send->SendFlags &= ~QUIC_CONN_SEND_FLAG_HANDSHAKE_DONE;
-                Builder->MinimumDatagramLength = (uint16_t)Builder->Datagram->Length;
-                if (QuicPacketBuilderAddFrame(Builder, QUIC_FRAME_HANDSHAKE_DONE, TRUE)) {
-                    return TRUE;
-                }
-            } else {
-                RanOutOfRoom = TRUE;
-            }
-        }
-
-        if (Send->SendFlags & QUIC_CONN_SEND_FLAG_DATA_BLOCKED) {
-
-            QUIC_DATA_BLOCKED_EX Frame = { Send->OrderedStreamBytesSent };
-
-            if (QuicDataBlockedFrameEncode(
-                    &Frame,
-                    &Builder->DatagramLength,
-                    AvailableBufferLength,
-                    (uint8_t*)Builder->Datagram->Buffer)) {
-
-                Send->SendFlags &= ~QUIC_CONN_SEND_FLAG_DATA_BLOCKED;
-                if (QuicPacketBuilderAddFrame(Builder, QUIC_FRAME_DATA_BLOCKED, TRUE)) {
-                    return TRUE;
-                }
-            } else {
-                RanOutOfRoom = TRUE;
-            }
-        }
-
-        if ((Send->SendFlags & QUIC_CONN_SEND_FLAG_MAX_DATA)) {
-
-            QUIC_MAX_DATA_EX Frame = { Send->MaxData };
-
-            if (QuicMaxDataFrameEncode(
-                    &Frame,
-                    &Builder->DatagramLength,
-                    AvailableBufferLength,
-                    (uint8_t*)Builder->Datagram->Buffer)) {
-
-                Send->SendFlags &= ~QUIC_CONN_SEND_FLAG_MAX_DATA;
-                if (QuicPacketBuilderAddFrame(Builder, QUIC_FRAME_MAX_DATA, TRUE)) {
-                    return TRUE;
-                }
-            } else {
-                RanOutOfRoom = TRUE;
-            }
-        }
-
-        if ((Send->SendFlags & QUIC_CONN_SEND_FLAG_MAX_STREAMS_BIDI)) {
-
-            QUIC_MAX_STREAMS_EX Frame = { TRUE, 0 };
-            Frame.MaximumStreams =
-                QuicConnIsServer(Connection) ?
-                    Connection->Streams.Types[STREAM_ID_FLAG_IS_CLIENT | STREAM_ID_FLAG_IS_BI_DIR].MaxTotalStreamCount :
-                    Connection->Streams.Types[STREAM_ID_FLAG_IS_SERVER | STREAM_ID_FLAG_IS_BI_DIR].MaxTotalStreamCount;
-
-            if (QuicMaxStreamsFrameEncode(
-                    &Frame,
-                    &Builder->DatagramLength,
-                    AvailableBufferLength,
-                    (uint8_t*)Builder->Datagram->Buffer)) {
-
-                Send->SendFlags &= ~QUIC_CONN_SEND_FLAG_MAX_STREAMS_BIDI;
-                if (QuicPacketBuilderAddFrame(Builder, QUIC_FRAME_MAX_STREAMS, TRUE)) {
-                    return TRUE;
-                }
-            } else {
-                RanOutOfRoom = TRUE;
-            }
-        }
-
-        if ((Send->SendFlags & QUIC_CONN_SEND_FLAG_MAX_STREAMS_UNI)) {
-
-            QUIC_MAX_STREAMS_EX Frame = { FALSE };
-            Frame.MaximumStreams =
-                QuicConnIsServer(Connection) ?
-                    Connection->Streams.Types[STREAM_ID_FLAG_IS_CLIENT | STREAM_ID_FLAG_IS_UNI_DIR].MaxTotalStreamCount :
-                    Connection->Streams.Types[STREAM_ID_FLAG_IS_SERVER | STREAM_ID_FLAG_IS_UNI_DIR].MaxTotalStreamCount;
-
-            if (QuicMaxStreamsFrameEncode(
-                    &Frame,
-                    &Builder->DatagramLength,
-                    AvailableBufferLength,
-                    (uint8_t*)Builder->Datagram->Buffer)) {
-
-                Send->SendFlags &= ~QUIC_CONN_SEND_FLAG_MAX_STREAMS_UNI;
-                if (QuicPacketBuilderAddFrame(Builder, QUIC_FRAME_MAX_STREAMS_1, TRUE)) {
-                    return TRUE;
-                }
-            } else {
-                RanOutOfRoom = TRUE;
-            }
-        }
-
-        if ((Send->SendFlags & QUIC_CONN_SEND_FLAG_NEW_CONNECTION_ID)) {
-
-            BOOLEAN HasMoreCidsToSend = FALSE;
-            BOOLEAN MaxFrameLimitHit = FALSE;
-            for (QUIC_SINGLE_LIST_ENTRY* Entry = Connection->SourceCids.Next;
-                    Entry != NULL;
-                    Entry = Entry->Next) {
-                QUIC_CID_HASH_ENTRY* SourceCid =
-                    QUIC_CONTAINING_RECORD(
-                        Entry,
-                        QUIC_CID_HASH_ENTRY,
-                        Link);
-                if (!SourceCid->CID.NeedsToSend) {
-                    continue;
-                }
-                if (MaxFrameLimitHit) {
-                    HasMoreCidsToSend = TRUE;
-                    break;
-                }
-
-                QUIC_NEW_CONNECTION_ID_EX Frame = {
-                    SourceCid->CID.Length,
-                    SourceCid->CID.SequenceNumber,
-                    0,
-                    { 0 } };
-                QUIC_DBG_ASSERT(Connection->SourceCidLimit > QUIC_TP_ACTIVE_CONNECTION_ID_LIMIT_MIN);
-                if (Frame.Sequence >= Connection->SourceCidLimit) {
-                    Frame.RetirePriorTo = Frame.Sequence + 1 - Connection->SourceCidLimit;
-                }
-                QuicCopyMemory(
-                    Frame.Buffer,
-                    SourceCid->CID.Data,
-                    SourceCid->CID.Length);
-                QUIC_DBG_ASSERT(SourceCid->CID.Length == MsQuicLib.CidTotalLength);
-                QuicBindingGenerateStatelessResetToken(
-                    Builder->Path->Binding,
-                    SourceCid->CID.Data,
-                    Frame.Buffer + SourceCid->CID.Length);
-
-                if (QuicNewConnectionIDFrameEncode(
-                        &Frame,
-                        &Builder->DatagramLength,
-                        AvailableBufferLength,
-                        Builder->Datagram->Buffer)) {
-
-                    SourceCid->CID.NeedsToSend = FALSE;
-                    Builder->Metadata->Frames[
-                        Builder->Metadata->FrameCount].NEW_CONNECTION_ID.Sequence =
-                            SourceCid->CID.SequenceNumber;
-                    MaxFrameLimitHit =
-                        QuicPacketBuilderAddFrame(
-                            Builder, QUIC_FRAME_NEW_CONNECTION_ID, TRUE);
-                } else {
-                    RanOutOfRoom = TRUE;
-                    HasMoreCidsToSend = TRUE;
-                    break;
-                }
-            }
-            if (!HasMoreCidsToSend) {
-                Send->SendFlags &= ~QUIC_CONN_SEND_FLAG_NEW_CONNECTION_ID;
-            }
-            if (MaxFrameLimitHit || RanOutOfRoom) {
-                return TRUE;
-            }
-        }
-
-        if ((Send->SendFlags & QUIC_CONN_SEND_FLAG_RETIRE_CONNECTION_ID)) {
-
-            BOOLEAN HasMoreCidsToSend = FALSE;
-            BOOLEAN MaxFrameLimitHit = FALSE;
-            for (QUIC_LIST_ENTRY* Entry = Connection->DestCids.Flink;
-                    Entry != &Connection->DestCids;
-                    Entry = Entry->Flink) {
-                QUIC_CID_QUIC_LIST_ENTRY* DestCid =
-                    QUIC_CONTAINING_RECORD(
-                        Entry,
-                        QUIC_CID_QUIC_LIST_ENTRY,
-                        Link);
-                if (!DestCid->CID.NeedsToSend) {
-                    continue;
-                }
-                QUIC_DBG_ASSERT(DestCid->CID.Retired);
-                if (MaxFrameLimitHit) {
-                    HasMoreCidsToSend = TRUE;
-                    break;
-                }
-
-                QUIC_RETIRE_CONNECTION_ID_EX Frame = {
-                    DestCid->CID.SequenceNumber
-                };
-                if (QuicRetireConnectionIDFrameEncode(
-                        &Frame,
-                        &Builder->DatagramLength,
-                        AvailableBufferLength,
-                        Builder->Datagram->Buffer)) {
-
-                    DestCid->CID.NeedsToSend = FALSE;
-                    Builder->Metadata->Frames[
-                        Builder->Metadata->FrameCount].RETIRE_CONNECTION_ID.Sequence =
-                            DestCid->CID.SequenceNumber;
-                    MaxFrameLimitHit =
-                        QuicPacketBuilderAddFrame(
-                            Builder, QUIC_FRAME_RETIRE_CONNECTION_ID, TRUE);
-                } else {
-                    RanOutOfRoom = TRUE;
-                    HasMoreCidsToSend = TRUE;
-                    break;
-                }
-            }
-            if (!HasMoreCidsToSend) {
-                Send->SendFlags &= ~QUIC_CONN_SEND_FLAG_RETIRE_CONNECTION_ID;
-            }
-            if (MaxFrameLimitHit || RanOutOfRoom) {
-                return TRUE;
-            }
-        }
-    }
-
-    if (Send->SendFlags & QUIC_CONN_SEND_FLAG_PING) {
-
-        if (Builder->DatagramLength < AvailableBufferLength) {
-            Builder->Datagram->Buffer[Builder->DatagramLength++] = QUIC_FRAME_PING;
-            Send->SendFlags &= ~QUIC_CONN_SEND_FLAG_PING;
-            Builder->MinimumDatagramLength = (uint16_t)Builder->Datagram->Length;
-            if (QuicPacketBuilderAddFrame(Builder, QUIC_FRAME_PING, TRUE)) {
-                return TRUE;
-            }
-        } else {
-            RanOutOfRoom = TRUE;
-        }
-    }
-
-Exit:
-
-    //
-    // The only valid reason to not have framed anything is that there was too
-    // little room left in the packet to fit anything more.
-    //
-    QUIC_DBG_ASSERT(Builder->Metadata->FrameCount > PrevFrameCount || RanOutOfRoom);
-    UNREFERENCED_PARAMETER(RanOutOfRoom);
-
-    return Builder->Metadata->FrameCount > PrevFrameCount;
-}
-
-BOOLEAN
-QuicSendCanSendStreamNow(
-    _In_ QUIC_STREAM* Stream
-    )
-{
-    QUIC_DBG_ASSERT(Stream->SendFlags != 0);
-
-    QUIC_CONNECTION* Connection = Stream->Connection;
-
-    if (Connection->Crypto.TlsState.WriteKey == QUIC_PACKET_KEY_1_RTT) {
-        return QuicStreamCanSendNow(Stream, FALSE);
-    } else if (Connection->Crypto.TlsState.WriteKeys[QUIC_PACKET_KEY_0_RTT] != NULL) {
-        return QuicStreamCanSendNow(Stream, TRUE);
-    }
-
-    return FALSE;
-}
-
-_Success_(return != NULL)
-QUIC_STREAM*
-QuicSendGetNextStream(
-    _In_ QUIC_SEND* Send,
-    _Out_ uint32_t* PacketCount
-    )
-{
-    QUIC_DBG_ASSERT(!QuicConnIsClosed(QuicSendGetConnection(Send)) || QuicListIsEmpty(&Send->SendStreams));
-
-    QUIC_LIST_ENTRY* Entry = Send->SendStreams.Flink;
-    while (Entry != &Send->SendStreams) {
-
-        //
-        // TODO: performance: We currently search through blocked
-        // streams repeatedly as we loop.
-        //
-
-        QUIC_STREAM* Stream = QUIC_CONTAINING_RECORD(Entry, QUIC_STREAM, SendLink);
-
-        //
-        // Make sure, given the current state of the connection and the stream,
-        // that we can use the stream to frame a packet.
-        //
-        if (QuicSendCanSendStreamNow(Stream)) {
-
-            //
-            // Move the stream to the end of the queue.
-            //
-            QuicListEntryRemove(&Stream->SendLink);
-            QuicListInsertTail(&Send->SendStreams, &Stream->SendLink);
-
-            *PacketCount = QUIC_STREAM_SEND_BATCH_COUNT;
-            return Stream;
-        }
-
-        Entry = Entry->Flink;
-    }
-
-    return NULL;
-}
-
-//
-// This function sends a path challenge frame out on all paths that currently
-// need one sent.
-//
-_IRQL_requires_max_(PASSIVE_LEVEL)
-void
-QuicSendPathChallenges(
-    _In_ QUIC_SEND* Send
-    )
-{
-    QUIC_CONNECTION* Connection = QuicSendGetConnection(Send);
-
-    QUIC_DBG_ASSERT(Connection->Crypto.TlsState.WriteKeys[QUIC_PACKET_KEY_1_RTT] != NULL);
-
-    for (uint8_t i = 0; i < Connection->PathsCount; ++i) {
-
-        QUIC_PATH* Path = &Connection->Paths[i];
-        if (!Connection->Paths[i].SendChallenge ||
-            Connection->Paths[i].Allowance < QUIC_MIN_SEND_ALLOWANCE) {
-            continue;
-        }
-
-        QUIC_PACKET_BUILDER Builder = { 0 };
-        if (!QuicPacketBuilderInitialize(&Builder, Connection, Path)) {
-            continue;
-        }
-        _Analysis_assume_(Builder.Metadata != NULL);
-
-        if (!QuicPacketBuilderPrepareForControlFrames(
-                &Builder, FALSE, QUIC_CONN_SEND_FLAG_PATH_CHALLENGE)) {
-            continue;
-        }
-
-        uint16_t AvailableBufferLength =
-            (uint16_t)Builder.Datagram->Length - Builder.EncryptionOverhead;
-
-        QUIC_PATH_CHALLENGE_EX Frame;
-        QuicCopyMemory(Frame.Data, Path->Challenge, sizeof(Frame.Data));
-
-        BOOLEAN Result =
-            QuicPathChallengeFrameEncode(
-                QUIC_FRAME_PATH_CHALLENGE,
-                &Frame,
-                &Builder.DatagramLength,
-                AvailableBufferLength,
-                Builder.Datagram->Buffer);
-
-        QUIC_DBG_ASSERT(Result);
-        if (Result) {
-            QuicCopyMemory(
-                Builder.Metadata->Frames[0].PATH_CHALLENGE.Data,
-                Frame.Data,
-                sizeof(Frame.Data));
-
-            Result = QuicPacketBuilderAddFrame(&Builder, QUIC_FRAME_PATH_CHALLENGE, TRUE);
-            QUIC_DBG_ASSERT(!Result);
-            UNREFERENCED_PARAMETER(Result);
-
-            Path->SendChallenge = FALSE;
-        }
-
-        QuicPacketBuilderFinalize(&Builder, TRUE);
-    }
-}
-
-typedef enum QUIC_SEND_RESULT {
-
-    QUIC_SEND_COMPLETE,
-    QUIC_SEND_INCOMPLETE,
-    QUIC_SEND_DELAYED_PACING
-
-} QUIC_SEND_RESULT;
-
-_IRQL_requires_max_(PASSIVE_LEVEL)
-BOOLEAN
-QuicSendFlush(
-    _In_ QUIC_SEND* Send
-    )
-{
-    QUIC_CONNECTION* Connection = QuicSendGetConnection(Send);
-
-    QUIC_DBG_ASSERT(!Connection->State.HandleClosed);
-
-    QuicConnTimerCancel(Connection, QUIC_CONN_TIMER_PACING);
-    QuicConnRemoveOutFlowBlockedReason(
-        Connection, QUIC_FLOW_BLOCKED_SCHEDULING | QUIC_FLOW_BLOCKED_PACING);
-
-    if (Send->SendFlags == 0 && QuicListIsEmpty(&Send->SendStreams)) {
-        return TRUE;
-    }
-
-    QUIC_PATH* Path = &Connection->Paths[0];
-    if (Path->DestCid == NULL) {
-        return TRUE;
-    }
-
-    QUIC_DBG_ASSERT(QuicSendCanSendFlagsNow(Send));
-
-    QUIC_SEND_RESULT Result = QUIC_SEND_INCOMPLETE;
-    QUIC_STREAM* Stream = NULL;
-    uint32_t StreamPacketCount = 0;
-
-    if (Send->SendFlags & QUIC_CONN_SEND_FLAG_PATH_CHALLENGE) {
-        Send->SendFlags &= ~QUIC_CONN_SEND_FLAG_PATH_CHALLENGE;
-        QuicSendPathChallenges(Send);
-    }
-
-    QUIC_PACKET_BUILDER Builder = { 0 };
-    if (!QuicPacketBuilderInitialize(&Builder, Connection, Path)) {
-        //
-        // If this fails, the connection is in a bad (likely partially
-        // uninitialized) state, so just ignore the send flush call. This can
-        // happen if a loss detection fires right after shutdown.
-        //
-        return TRUE;
-    }
-    _Analysis_assume_(Builder.Metadata != NULL);
-
-    QuicTraceLogConnVerbose(
-        FlushSend,
-        Connection,
-        "Flushing send. Allowance=%u bytes",
-        Builder.SendAllowance);
-
-    do {
-
-        if (Path->Allowance < QUIC_MIN_SEND_ALLOWANCE) {
-            QuicTraceLogConnVerbose(
-                AmplificationProtectionBlocked,
-                Connection,
-                "Cannot send any more because of amplification protection");
-            Result = QUIC_SEND_COMPLETE;
-            break;
-        }
-
-        uint32_t SendFlags = Send->SendFlags;
-        if (Connection->Crypto.TlsState.WriteKey < QUIC_PACKET_KEY_1_RTT &&
-            Connection->Crypto.TlsState.WriteKeys[QUIC_PACKET_KEY_0_RTT] == NULL) {
-            SendFlags &= QUIC_CONN_SEND_FLAG_ALLOWED_HANDSHAKE;
-        }
-
-        if (!QuicPacketBuilderHasAllowance(&Builder)) {
-            //
-            // While we are CC blocked, very few things are still allowed to
-            // be sent. If those are queued then we can still send.
-            //
-            if (!(SendFlags & QUIC_CONN_SEND_FLAGS_BYPASS_CC)) {
-                if (QuicCongestionControlCanSend(&Connection->CongestionControl)) {
-                    //
-                    // The current pacing chunk is finished. We need to schedule a
-                    // new pacing send.
-                    //
-                    QuicConnAddOutFlowBlockedReason(
-                        Connection, QUIC_FLOW_BLOCKED_PACING);
-                    QuicTraceLogConnVerbose(
-                        SetPacingTimer,
-                        Connection,
-                        "Setting delayed send (PACING) timer for %u ms",
-                        QUIC_SEND_PACING_INTERVAL);
-                    QuicConnTimerSet(
-                        Connection,
-                        QUIC_CONN_TIMER_PACING,
-                        QUIC_SEND_PACING_INTERVAL);
-                    Result = QUIC_SEND_DELAYED_PACING;
-                } else {
-                    //
-                    // No pure ACKs to send right now. All done sending for now.
-                    //
-                    Result = QUIC_SEND_COMPLETE;
-                }
-                break;
-            }
-        }
-
-        //
-        // We write data to packets in the following order:
-        //
-        //   1. Connection wide control data.
-        //   2. Stream (control and application) data.
-        //   3. Path MTU discovery packets.
-        //
-
-        BOOLEAN WrotePacketFrames;
-        BOOLEAN FlushBatchedDatagrams = FALSE;
-        if ((SendFlags & ~QUIC_CONN_SEND_FLAG_PMTUD) != 0) {
-            if (!QuicPacketBuilderPrepareForControlFrames(
-                    &Builder,
-                    Send->TailLossProbeNeeded,
-                    Send->SendFlags & ~QUIC_CONN_SEND_FLAG_PMTUD)) {
-                break;
-            }
-            WrotePacketFrames = QuicSendWriteFrames(Send, &Builder);
-
-        } else if (Stream != NULL ||
-            (Stream = QuicSendGetNextStream(Send, &StreamPacketCount)) != NULL) {
-            if (!QuicPacketBuilderPrepareForStreamFrames(
-                    &Builder,
-                    Send->TailLossProbeNeeded)) {
-                break;
-            }
-            WrotePacketFrames = QuicStreamSendWrite(Stream, &Builder);
-
-            if (Stream->SendFlags == 0) {
-                //
-                // If the stream no longer has anything to send, remove it from the
-                // list and release Send's reference on it.
-                //
-                QuicListEntryRemove(&Stream->SendLink);
-                Stream->SendLink.Flink = NULL;
-                QuicStreamRelease(Stream, QUIC_STREAM_REF_SEND);
-                Stream = NULL;
-
-            } else if ((WrotePacketFrames && --StreamPacketCount == 0) ||
-                !QuicSendCanSendStreamNow(Stream)) {
-                //
-                // Try a new stream next loop iteration.
-                //
-                Stream = NULL;
-            }
-
-        } else if (SendFlags == QUIC_CONN_SEND_FLAG_PMTUD) {
-            if (!QuicPacketBuilderPrepareForPathMtuDiscovery(&Builder)) {
-                break;
-            }
-            FlushBatchedDatagrams = TRUE;
-            Send->SendFlags &= ~QUIC_CONN_SEND_FLAG_PMTUD;
-            if (Builder.Metadata->FrameCount < QUIC_MAX_FRAMES_PER_PACKET &&
-                Builder.DatagramLength < Builder.Datagram->Length - Builder.EncryptionOverhead) {
-                //
-                // We are doing PMTUD, so make sure there is a PING frame in there, if
-                // we have room, just to make sure we get an ACK.
-                //
-                Builder.Datagram->Buffer[Builder.DatagramLength++] = QUIC_FRAME_PING;
-                Builder.Metadata->Frames[Builder.Metadata->FrameCount++].Type = QUIC_FRAME_PING;
-                WrotePacketFrames = TRUE;
-            } else {
-                WrotePacketFrames = FALSE;
-            }
-
-        } else {
-            //
-            // Nothing else left to send right now.
-            //
-            Result = QUIC_SEND_COMPLETE;
-            break;
-        }
-
-        Send->TailLossProbeNeeded = FALSE;
-
-        if (!WrotePacketFrames ||
-            Builder.Metadata->FrameCount == QUIC_MAX_FRAMES_PER_PACKET ||
-            Builder.Datagram->Length - Builder.DatagramLength < QUIC_MIN_PACKET_SPARE_SPACE) {
-
-            //
-            // We now have enough data in the current packet that we should
-            // finalize it.
-            //
-            QuicPacketBuilderFinalize(&Builder, FlushBatchedDatagrams);
-        }
-
-    } while (Builder.SendContext != NULL ||
-        Builder.TotalCountDatagrams < QUIC_MAX_DATAGRAMS_PER_SEND);
-
-    QuicPacketBuilderCleanup(&Builder);
-
-    QuicTraceLogConnVerbose(
-        SendFlushComplete,
-        Connection,
-        "Flush complete flags=0x%x",
-        Send->SendFlags);
-
-    if (Result == QUIC_SEND_INCOMPLETE) {
-        //
-        // The send is limited by the scheduling logic.
-        //
-        QuicConnAddOutFlowBlockedReason(Connection, QUIC_FLOW_BLOCKED_SCHEDULING);
-
-        //
-        // We have more data to send so we need to make sure a flush send
-        // operation is queued to send the rest.
-        //
-        QuicSendQueueFlush(&Connection->Send, REASON_SCHEDULING);
-    }
-
-    return Result != QUIC_SEND_INCOMPLETE;
-}
-
-_IRQL_requires_max_(DISPATCH_LEVEL)
-void
-QuicSendStartDelayedAckTimer(
-    _In_ QUIC_SEND* Send
-    )
-{
-    QUIC_CONNECTION* Connection = QuicSendGetConnection(Send);
-
-    if (!Send->DelayedAckTimerActive &&
-        !(Send->SendFlags & QUIC_CONN_SEND_FLAG_ACK) &&
-        !Connection->State.ClosedLocally &&
-        !Connection->State.ClosedRemotely) {
-
-        QuicTraceLogConnVerbose(
-            StartAckDelayTimer,
-            Connection,
-            "Starting ACK_DELAY timer for %u ms",
-            Connection->MaxAckDelayMs);
-        QuicConnTimerSet(
-            Connection,
-            QUIC_CONN_TIMER_ACK_DELAY,
-            Connection->MaxAckDelayMs); // TODO - Use smaller timeout when handshake data is outstanding.
-        Send->DelayedAckTimerActive = TRUE;
-    }
-}
-
-_IRQL_requires_max_(DISPATCH_LEVEL)
-void
-QuicSendProcessDelayedAckTimer(
-    _In_ QUIC_SEND* Send
-    )
-{
-    QUIC_DBG_ASSERT(Send->DelayedAckTimerActive);
-    QUIC_DBG_ASSERT(!(Send->SendFlags & QUIC_CONN_SEND_FLAG_ACK));
-    Send->DelayedAckTimerActive = FALSE;
-
-    QUIC_CONNECTION* Connection = QuicSendGetConnection(Send);
-
-    BOOLEAN AckElicitingPacketsToAcknowledge = FALSE;
-    for (uint32_t i = 0; i < QUIC_ENCRYPT_LEVEL_COUNT; ++i) {
-        if (Connection->Packets[i] != NULL &&
-            Connection->Packets[i]->AckTracker.AckElicitingPacketsToAcknowledge) {
-            AckElicitingPacketsToAcknowledge = TRUE;
-            break;
-        }
-    }
-
-    QUIC_DBG_ASSERT(AckElicitingPacketsToAcknowledge);
-    if (AckElicitingPacketsToAcknowledge) {
-        Send->SendFlags |= QUIC_CONN_SEND_FLAG_ACK;
-    }
-
-    QuicSendValidate(Send);
-}
-
-_IRQL_requires_max_(DISPATCH_LEVEL)
-void
-QuicSendOnMtuProbePacketAcked(
-    _In_ QUIC_SEND* Send,
-    _In_ QUIC_PATH* Path,
-    _In_ QUIC_SENT_PACKET_METADATA* Packet
-    )
-{
-    Path->Mtu =
-        PacketSizeFromUdpPayloadSize(
-            QuicAddrGetFamily(&Path->RemoteAddress),
-            Packet->PacketLength);
-    QuicTraceLogConnInfo(
-        PathMtuUpdated,
-        QuicSendGetConnection(Send),
-        "Path[%hhu] MTU updated to %u bytes",
-        Path->ID,
-        Path->Mtu);
-}
+/*++
+
+    Copyright (c) Microsoft Corporation.
+    Licensed under the MIT License.
+
+Abstract:
+
+    Send management. The general architecture here is that anything that needs
+    to be sent (data or control frames) is queued up by adding a flag to
+    indicate that frame needs to be sent. There are connection-wide frames and
+    stream specific frames. The Send module manages the connection-wide via the
+    'SendFlags' variable. The stream specific flags are stored on the stream's
+    'SendFlags' variable and the Send module maintains a list of streams that
+    currently have frames that need to be sent.
+
+    The framing and sending are done while processing the FLUSH_SEND operation.
+    The operation triggers a call to QuicSendProcessFlushSendOperation which
+    processes a maximum number of packets worth of data before returning out,
+    so as to not starve other operations.
+
+--*/
+
+#include "precomp.h"
+#include "send.c.clog.h"
+
+_IRQL_requires_max_(PASSIVE_LEVEL)
+void
+QuicSendInitialize(
+    _Inout_ QUIC_SEND* Send
+    )
+{
+    QuicListInitializeHead(&Send->SendStreams);
+}
+
+_IRQL_requires_max_(PASSIVE_LEVEL)
+void
+QuicSendUninitialize(
+    _In_ QUIC_SEND* Send
+    )
+{
+    if (Send->InitialToken != NULL) {
+        QUIC_FREE(Send->InitialToken);
+        Send->InitialToken = NULL;
+    }
+
+    //
+    // Release all the stream refs.
+    //
+    QUIC_LIST_ENTRY* Entry = Send->SendStreams.Flink;
+    while (Entry != &Send->SendStreams) {
+
+        QUIC_STREAM* Stream =
+            QUIC_CONTAINING_RECORD(Entry, QUIC_STREAM, SendLink);
+        QUIC_DBG_ASSERT(Stream->SendFlags != 0);
+
+        Entry = Entry->Flink;
+        Stream->SendFlags = 0;
+        Stream->SendLink.Flink = NULL;
+
+        QuicStreamRelease(Stream, QUIC_STREAM_REF_SEND);
+    }
+}
+
+_IRQL_requires_max_(PASSIVE_LEVEL)
+void
+QuicSendApplySettings(
+    _Inout_ QUIC_SEND* Send,
+    _In_ const QUIC_SETTINGS* Settings
+    )
+{
+    Send->MaxData = Settings->ConnFlowControlWindow;
+}
+
+_IRQL_requires_max_(PASSIVE_LEVEL)
+void
+QuicSendReset(
+    _In_ QUIC_SEND* Send
+    )
+{
+    Send->SendFlags = 0;
+    Send->LastFlushTime = 0;
+    if (Send->DelayedAckTimerActive) {
+        QuicTraceLogConnVerbose(
+            CancelAckDelayTimer,
+            QuicSendGetConnection(Send),
+            "Canceling ACK_DELAY timer");
+        QuicConnTimerCancel(QuicSendGetConnection(Send), QUIC_CONN_TIMER_ACK_DELAY);
+        Send->DelayedAckTimerActive = FALSE;
+    }
+    QuicConnTimerCancel(
+        QuicSendGetConnection(Send),
+        QUIC_CONN_TIMER_PACING);
+}
+
+_IRQL_requires_max_(DISPATCH_LEVEL)
+BOOLEAN
+QuicSendCanSendFlagsNow(
+    _In_ QUIC_SEND* Send
+    )
+{
+    QUIC_CONNECTION* Connection = QuicSendGetConnection(Send);
+    if (Connection->Crypto.TlsState.WriteKey < QUIC_PACKET_KEY_1_RTT &&
+        Connection->Crypto.TlsState.WriteKeys[QUIC_PACKET_KEY_0_RTT] == NULL) {
+        if ((!Connection->State.Started && !QuicConnIsServer(Connection)) ||
+            !(Send->SendFlags & QUIC_CONN_SEND_FLAG_ALLOWED_HANDSHAKE)) {
+            return FALSE;
+        }
+    }
+    return TRUE;
+}
+
+_IRQL_requires_max_(DISPATCH_LEVEL)
+void
+QuicSendQueueFlush(
+    _In_ QUIC_SEND* Send,
+    _In_ QUIC_SEND_FLUSH_REASON Reason
+    )
+{
+    if (!Send->FlushOperationPending && QuicSendCanSendFlagsNow(Send)) {
+        QUIC_OPERATION* Oper;
+        QUIC_CONNECTION* Connection = QuicSendGetConnection(Send);
+        if ((Oper = QuicOperationAlloc(Connection->Worker, QUIC_OPER_TYPE_FLUSH_SEND)) != NULL) {
+            Send->FlushOperationPending = TRUE;
+            QuicTraceEvent(ConnQueueSendFlush, "[conn][%p] Queueing send flush, reason=%d", Connection, Reason);
+            QuicConnQueueOper(Connection, Oper);
+        }
+    }
+}
+
+_IRQL_requires_max_(PASSIVE_LEVEL)
+void
+QuicSendQueueFlushForStream(
+    _In_ QUIC_SEND* Send,
+    _In_ QUIC_STREAM* Stream,
+    _In_ BOOLEAN WasPreviouslyQueued
+    )
+{
+    if (!WasPreviouslyQueued) {
+        //
+        // Not previously queued, so add the stream to the end of the queue.
+        //
+        QUIC_DBG_ASSERT(Stream->SendLink.Flink == NULL);
+        QuicListInsertTail(&Send->SendStreams, &Stream->SendLink);
+        QuicStreamAddRef(Stream, QUIC_STREAM_REF_SEND);
+    }
+
+    if (Stream->Connection->State.Started) {
+        //
+        // Schedule the flush even if we didn't just queue the stream,
+        // because it may have been previously blocked.
+        //
+        QuicSendQueueFlush(Send, REASON_STREAM_FLAGS);
+    }
+}
+
+#if DEBUG
+_IRQL_requires_max_(DISPATCH_LEVEL)
+void
+QuicSendValidate(
+    _In_ QUIC_SEND* Send
+    )
+{
+    QUIC_CONNECTION* Connection = QuicSendGetConnection(Send);
+
+    BOOLEAN HasAckElicitingPacketsToAcknowledge = FALSE;
+    for (uint32_t i = 0; i < QUIC_ENCRYPT_LEVEL_COUNT; ++i) {
+        if (Connection->Packets[i] != NULL) {
+            if (Connection->Packets[i]->AckTracker.AckElicitingPacketsToAcknowledge) {
+                HasAckElicitingPacketsToAcknowledge = TRUE;
+                break;
+            }
+        }
+    }
+
+    if (Send->SendFlags & QUIC_CONN_SEND_FLAG_ACK) {
+        QUIC_DBG_ASSERT(!Send->DelayedAckTimerActive);
+        QUIC_DBG_ASSERT(HasAckElicitingPacketsToAcknowledge);
+    } else if (Send->DelayedAckTimerActive) {
+        QUIC_DBG_ASSERT(HasAckElicitingPacketsToAcknowledge);
+    } else if (!Connection->State.ClosedLocally && !Connection->State.ClosedRemotely) {
+        QUIC_DBG_ASSERT(!HasAckElicitingPacketsToAcknowledge);
+    }
+}
+#else
+#define QuicSendValidate(Send)
+#endif
+
+_IRQL_requires_max_(DISPATCH_LEVEL)
+void
+QuicSendSetSendFlag(
+    _In_ QUIC_SEND* Send,
+    _In_ uint32_t SendFlags
+    )
+{
+    QUIC_CONNECTION* Connection = QuicSendGetConnection(Send);
+
+    BOOLEAN IsCloseFrame =
+        !!(SendFlags & (QUIC_CONN_SEND_FLAG_CONNECTION_CLOSE | QUIC_CONN_SEND_FLAG_APPLICATION_CLOSE));
+
+    BOOLEAN CanSetFlag =
+        !QuicConnIsClosed(Connection) || IsCloseFrame;
+
+    if (SendFlags & QUIC_CONN_SEND_FLAG_ACK && Send->DelayedAckTimerActive) {
+        QuicTraceLogConnVerbose(
+            CancelAckDelayTimer,
+            Connection,
+            "Canceling ACK_DELAY timer");
+        QuicConnTimerCancel(Connection, QUIC_CONN_TIMER_ACK_DELAY);
+        Send->DelayedAckTimerActive = FALSE;
+    }
+
+    if (CanSetFlag && (Send->SendFlags & SendFlags) != SendFlags) {
+        QuicTraceLogConnVerbose(
+            ScheduleSendFlags,
+            Connection,
+            "Scheduling flags 0x%x to 0x%x",
+            SendFlags,
+            Send->SendFlags);
+        Send->SendFlags |= SendFlags;
+        QuicSendQueueFlush(Send, REASON_CONNECTION_FLAGS);
+    }
+
+    if (IsCloseFrame) {
+
+        //
+        // Remove all flags for things we aren't allowed to send once the connection
+        // has been closed.
+        //
+        Send->SendFlags &= ~QUIC_CONN_SEND_FLAG_CONN_CLOSED_MASK;
+
+        //
+        // Remove any queued up streams.
+        //
+        while (!QuicListIsEmpty(&Send->SendStreams)) {
+
+            QUIC_STREAM* Stream =
+                QUIC_CONTAINING_RECORD(
+                    QuicListRemoveHead(&Send->SendStreams), QUIC_STREAM, SendLink);
+
+            QUIC_DBG_ASSERT(Stream->SendFlags != 0);
+            Stream->SendFlags = 0;
+            Stream->SendLink.Flink = NULL;
+
+            QuicStreamRelease(Stream, QUIC_STREAM_REF_SEND);
+        }
+    }
+
+    QuicSendValidate(Send);
+}
+
+_IRQL_requires_max_(DISPATCH_LEVEL)
+void
+QuicSendClearSendFlag(
+    _In_ QUIC_SEND* Send,
+    _In_ uint32_t SendFlags
+    )
+{
+    if (Send->SendFlags & SendFlags) {
+        QuicTraceLogConnVerbose(
+            RemoveSendFlags,
+            QuicSendGetConnection(Send),
+            "Removing flags %x",
+            (SendFlags & Send->SendFlags));
+        Send->SendFlags &= ~SendFlags;
+    }
+
+    QuicSendValidate(Send);
+}
+
+_IRQL_requires_max_(DISPATCH_LEVEL)
+void
+QuicSendUpdateAckState(
+    _In_ QUIC_SEND* Send
+    )
+{
+    QUIC_CONNECTION* Connection = QuicSendGetConnection(Send);
+
+    BOOLEAN HasAckElicitingPacketsToAcknowledge = FALSE;
+    for (uint32_t i = 0; i < QUIC_ENCRYPT_LEVEL_COUNT; ++i) {
+        if (Connection->Packets[i] != NULL &&
+            Connection->Packets[i]->AckTracker.AckElicitingPacketsToAcknowledge) {
+            HasAckElicitingPacketsToAcknowledge = TRUE;
+            break;
+        }
+    }
+
+    if (!HasAckElicitingPacketsToAcknowledge) {
+        if (Send->SendFlags & QUIC_CONN_SEND_FLAG_ACK) {
+            QUIC_DBG_ASSERT(!Send->DelayedAckTimerActive);
+            Send->SendFlags &= ~QUIC_CONN_SEND_FLAG_ACK;
+        } else if (Send->DelayedAckTimerActive) {
+            QuicTraceLogConnVerbose(
+                CancelAckDelayTimer,
+                Connection,
+                "Canceling ACK_DELAY timer");
+            QuicConnTimerCancel(Connection, QUIC_CONN_TIMER_ACK_DELAY);
+            Send->DelayedAckTimerActive = FALSE;
+        }
+    }
+
+    QuicSendValidate(Send);
+}
+
+_IRQL_requires_max_(PASSIVE_LEVEL)
+void
+QuicSendSetStreamSendFlag(
+    _In_ QUIC_SEND* Send,
+    _In_ QUIC_STREAM* Stream,
+    _In_ uint32_t SendFlags
+    )
+{
+    QUIC_CONNECTION* Connection = QuicSendGetConnection(Send);
+    if (QuicConnIsClosed(Connection)) {
+        //
+        // Ignore all frames if the connection is closed.
+        //
+        return;
+    }
+
+    //
+    // Remove any flags being queued based on the current state.
+    //
+    if (Stream->Flags.LocalCloseAcked) {
+        SendFlags &=
+            ~(QUIC_STREAM_SEND_FLAG_SEND_ABORT |
+              QUIC_STREAM_SEND_FLAG_DATA_BLOCKED |
+              QUIC_STREAM_SEND_FLAG_DATA |
+              QUIC_STREAM_SEND_FLAG_OPEN |
+              QUIC_STREAM_SEND_FLAG_FIN);
+    } else if (Stream->Flags.LocalCloseReset) {
+        SendFlags &=
+            ~(QUIC_STREAM_SEND_FLAG_DATA_BLOCKED |
+              QUIC_STREAM_SEND_FLAG_DATA |
+              QUIC_STREAM_SEND_FLAG_OPEN |
+              QUIC_STREAM_SEND_FLAG_FIN);
+    }
+    if (Stream->Flags.RemoteCloseAcked) {
+        SendFlags &= ~(QUIC_STREAM_SEND_FLAG_RECV_ABORT | QUIC_STREAM_SEND_FLAG_MAX_DATA);
+    } else if (Stream->Flags.RemoteCloseFin || Stream->Flags.RemoteCloseReset) {
+        SendFlags &= ~QUIC_STREAM_SEND_FLAG_MAX_DATA;
+    }
+
+    if ((Stream->SendFlags | SendFlags) != Stream->SendFlags) {
+
+        QuicTraceLogStreamVerbose(
+            SetSendFlag,
+            Stream,
+            "Setting flags 0x%x (existing flags: 0x%x)",
+            (SendFlags & (~Stream->SendFlags)),
+            Stream->SendFlags);
+
+        if (Stream->Flags.Started &&
+            (Stream->SendFlags & SendFlags) != SendFlags) {
+            //
+            // Since this is new data for a started stream, we need to queue
+            // up the send to flush the stream data.
+            //
+            QuicSendQueueFlushForStream(Send, Stream, Stream->SendFlags != 0);
+        }
+        Stream->SendFlags |= SendFlags;
+    }
+}
+
+_IRQL_requires_max_(PASSIVE_LEVEL)
+void
+QuicSendClearStreamSendFlag(
+    _In_ QUIC_SEND* Send,
+    _In_ QUIC_STREAM* Stream,
+    _In_ uint32_t SendFlags
+    )
+{
+    UNREFERENCED_PARAMETER(Send);
+
+    if (Stream->SendFlags & SendFlags) {
+
+        QuicTraceLogStreamVerbose(
+            ClearSendFlags,
+            Stream,
+            "Removing flags %x",
+            (SendFlags & Stream->SendFlags));
+
+        //
+        // Remove the flags since they are present.
+        //
+        Stream->SendFlags &= ~SendFlags;
+
+        if (Stream->SendFlags == 0 && Stream->Flags.Started) {
+            //
+            // Since there are no flags left, remove the stream from the queue.
+            //
+            QUIC_DBG_ASSERT(Stream->SendLink.Flink != NULL);
+            QuicListEntryRemove(&Stream->SendLink);
+            Stream->SendLink.Flink = NULL;
+            QuicStreamRelease(Stream, QUIC_STREAM_REF_SEND);
+        }
+    }
+}
+
+_IRQL_requires_max_(PASSIVE_LEVEL)
+BOOLEAN
+QuicSendWriteFrames(
+    _In_ QUIC_SEND* Send,
+    _Inout_ QUIC_PACKET_BUILDER* Builder
+    )
+{
+    QUIC_DBG_ASSERT(Builder->Metadata->FrameCount < QUIC_MAX_FRAMES_PER_PACKET);
+
+    QUIC_CONNECTION* Connection = QuicSendGetConnection(Send);
+    uint16_t AvailableBufferLength =
+        (uint16_t)Builder->Datagram->Length - Builder->EncryptionOverhead;
+    uint8_t PrevFrameCount = Builder->Metadata->FrameCount;
+    BOOLEAN RanOutOfRoom = FALSE;
+
+    QUIC_PACKET_SPACE* Packets = Connection->Packets[Builder->EncryptLevel];
+    QUIC_DBG_ASSERT(Packets != NULL);
+
+    BOOLEAN IsCongestionControlBlocked = !QuicPacketBuilderHasAllowance(Builder);
+
+    BOOLEAN Is1RttEncryptionLevel =
+        Builder->Metadata->Flags.KeyType == QUIC_PACKET_KEY_1_RTT ||
+        Builder->Metadata->Flags.KeyType == QUIC_PACKET_KEY_0_RTT;
+
+    //
+    // Now fill the packet with available frames, in priority order, until we
+    // run out of space. The order below was generally chosen based on the
+    // perceived importance of each type of frame. ACKs are the most important
+    // frame, followed by connection close and then the rest of the connection
+    // specific frames.
+    //
+
+    if (Builder->PacketType != QUIC_0_RTT_PROTECTED &&
+        QuicAckTrackerHasPacketsToAck(&Packets->AckTracker)) {
+        if (!QuicAckTrackerAckFrameEncode(&Packets->AckTracker, Builder)) {
+            RanOutOfRoom = TRUE;
+            goto Exit;
+        }
+    }
+
+    if (!IsCongestionControlBlocked &&
+        Send->SendFlags & QUIC_CONN_SEND_FLAG_CRYPTO &&
+        Builder->PacketType == QuicEncryptLevelToPacketType(QuicCryptoGetNextEncryptLevel(&Connection->Crypto))) {
+        if (QuicCryptoWriteFrames(&Connection->Crypto, Builder)) {
+            if (Builder->Metadata->FrameCount == QUIC_MAX_FRAMES_PER_PACKET) {
+                return TRUE;
+            }
+        } else {
+            RanOutOfRoom = TRUE;
+        }
+    }
+
+    if ((Send->SendFlags & QUIC_CONN_SEND_FLAG_CONNECTION_CLOSE) ||
+        ((Send->SendFlags & QUIC_CONN_SEND_FLAG_APPLICATION_CLOSE) && Is1RttEncryptionLevel)) {
+        BOOLEAN IsApplicationClose =
+            !!(Send->SendFlags & QUIC_CONN_SEND_FLAG_APPLICATION_CLOSE);
+        if (Connection->State.ClosedRemotely) {
+            //
+            // Application closed should only be the origination of the
+            // connection close. If we're closed remotely already, we should
+            // just acknowledge the close with a connection close frame.
+            //
+            IsApplicationClose = FALSE;
+        }
+
+        QUIC_CONNECTION_CLOSE_EX Frame = {
+            IsApplicationClose,
+            Connection->State.ClosedRemotely ? 0 : Connection->CloseErrorCode,
+            0, // TODO - Set the FrameType field.
+            Connection->CloseReasonPhrase == NULL ? 0 : strlen(Connection->CloseReasonPhrase),
+            Connection->CloseReasonPhrase
+        };
+
+        if (QuicConnCloseFrameEncode(
+                &Frame,
+                &Builder->DatagramLength,
+                AvailableBufferLength,
+                (uint8_t*)Builder->Datagram->Buffer)) {
+
+            Send->SendFlags &= ~(QUIC_CONN_SEND_FLAG_CONNECTION_CLOSE | QUIC_CONN_SEND_FLAG_APPLICATION_CLOSE);
+            (void)QuicPacketBuilderAddFrame(
+                Builder, IsApplicationClose ? QUIC_FRAME_CONNECTION_CLOSE_1 : QUIC_FRAME_CONNECTION_CLOSE, FALSE);
+        } else {
+            RanOutOfRoom = TRUE;
+        }
+
+        return TRUE;
+    }
+
+    if (IsCongestionControlBlocked) {
+        //
+        // Everything below this is not allowed to be sent while CC blocked.
+        //
+        RanOutOfRoom = TRUE;
+        goto Exit;
+    }
+
+    if (Send->SendFlags & QUIC_CONN_SEND_FLAG_PATH_RESPONSE) {
+
+        uint8_t i;
+        for (i = 0; i < Connection->PathsCount; ++i) {
+            QUIC_PATH* TempPath = &Connection->Paths[i];
+            if (!TempPath->SendResponse) {
+                continue;
+            }
+
+            QUIC_PATH_RESPONSE_EX Frame = { 0 };
+            QuicCopyMemory(Frame.Data, TempPath->Response, sizeof(Frame.Data));
+
+            if (QuicPathChallengeFrameEncode(
+                    QUIC_FRAME_PATH_RESPONSE,
+                    &Frame,
+                    &Builder->DatagramLength,
+                    AvailableBufferLength,
+                    (uint8_t*)Builder->Datagram->Buffer)) {
+
+                TempPath->SendResponse = FALSE;
+                QuicCopyMemory(
+                    Builder->Metadata->Frames[Builder->Metadata->FrameCount].PATH_RESPONSE.Data,
+                    Frame.Data,
+                    sizeof(Frame.Data));
+                if (QuicPacketBuilderAddFrame(Builder, QUIC_FRAME_PATH_RESPONSE, TRUE)) {
+                    break;
+                }
+            } else {
+                RanOutOfRoom = TRUE;
+                break;
+            }
+        }
+
+        if (i == Connection->PathsCount) {
+            Send->SendFlags &= ~QUIC_CONN_SEND_FLAG_PATH_RESPONSE;
+        }
+
+        if (Builder->Metadata->FrameCount == QUIC_MAX_FRAMES_PER_PACKET) {
+            return TRUE;
+        }
+    }
+
+    if (Is1RttEncryptionLevel) {
+        if (Builder->Metadata->Flags.KeyType == QUIC_PACKET_KEY_1_RTT &&
+            Send->SendFlags & QUIC_CONN_SEND_FLAG_HANDSHAKE_DONE) {
+
+            if (Builder->DatagramLength < AvailableBufferLength) {
+                Builder->Datagram->Buffer[Builder->DatagramLength++] = QUIC_FRAME_HANDSHAKE_DONE;
+                Send->SendFlags &= ~QUIC_CONN_SEND_FLAG_HANDSHAKE_DONE;
+                Builder->MinimumDatagramLength = (uint16_t)Builder->Datagram->Length;
+                if (QuicPacketBuilderAddFrame(Builder, QUIC_FRAME_HANDSHAKE_DONE, TRUE)) {
+                    return TRUE;
+                }
+            } else {
+                RanOutOfRoom = TRUE;
+            }
+        }
+
+        if (Send->SendFlags & QUIC_CONN_SEND_FLAG_DATA_BLOCKED) {
+
+            QUIC_DATA_BLOCKED_EX Frame = { Send->OrderedStreamBytesSent };
+
+            if (QuicDataBlockedFrameEncode(
+                    &Frame,
+                    &Builder->DatagramLength,
+                    AvailableBufferLength,
+                    (uint8_t*)Builder->Datagram->Buffer)) {
+
+                Send->SendFlags &= ~QUIC_CONN_SEND_FLAG_DATA_BLOCKED;
+                if (QuicPacketBuilderAddFrame(Builder, QUIC_FRAME_DATA_BLOCKED, TRUE)) {
+                    return TRUE;
+                }
+            } else {
+                RanOutOfRoom = TRUE;
+            }
+        }
+
+        if ((Send->SendFlags & QUIC_CONN_SEND_FLAG_MAX_DATA)) {
+
+            QUIC_MAX_DATA_EX Frame = { Send->MaxData };
+
+            if (QuicMaxDataFrameEncode(
+                    &Frame,
+                    &Builder->DatagramLength,
+                    AvailableBufferLength,
+                    (uint8_t*)Builder->Datagram->Buffer)) {
+
+                Send->SendFlags &= ~QUIC_CONN_SEND_FLAG_MAX_DATA;
+                if (QuicPacketBuilderAddFrame(Builder, QUIC_FRAME_MAX_DATA, TRUE)) {
+                    return TRUE;
+                }
+            } else {
+                RanOutOfRoom = TRUE;
+            }
+        }
+
+        if ((Send->SendFlags & QUIC_CONN_SEND_FLAG_MAX_STREAMS_BIDI)) {
+
+            QUIC_MAX_STREAMS_EX Frame = { TRUE, 0 };
+            Frame.MaximumStreams =
+                QuicConnIsServer(Connection) ?
+                    Connection->Streams.Types[STREAM_ID_FLAG_IS_CLIENT | STREAM_ID_FLAG_IS_BI_DIR].MaxTotalStreamCount :
+                    Connection->Streams.Types[STREAM_ID_FLAG_IS_SERVER | STREAM_ID_FLAG_IS_BI_DIR].MaxTotalStreamCount;
+
+            if (QuicMaxStreamsFrameEncode(
+                    &Frame,
+                    &Builder->DatagramLength,
+                    AvailableBufferLength,
+                    (uint8_t*)Builder->Datagram->Buffer)) {
+
+                Send->SendFlags &= ~QUIC_CONN_SEND_FLAG_MAX_STREAMS_BIDI;
+                if (QuicPacketBuilderAddFrame(Builder, QUIC_FRAME_MAX_STREAMS, TRUE)) {
+                    return TRUE;
+                }
+            } else {
+                RanOutOfRoom = TRUE;
+            }
+        }
+
+        if ((Send->SendFlags & QUIC_CONN_SEND_FLAG_MAX_STREAMS_UNI)) {
+
+            QUIC_MAX_STREAMS_EX Frame = { FALSE };
+            Frame.MaximumStreams =
+                QuicConnIsServer(Connection) ?
+                    Connection->Streams.Types[STREAM_ID_FLAG_IS_CLIENT | STREAM_ID_FLAG_IS_UNI_DIR].MaxTotalStreamCount :
+                    Connection->Streams.Types[STREAM_ID_FLAG_IS_SERVER | STREAM_ID_FLAG_IS_UNI_DIR].MaxTotalStreamCount;
+
+            if (QuicMaxStreamsFrameEncode(
+                    &Frame,
+                    &Builder->DatagramLength,
+                    AvailableBufferLength,
+                    (uint8_t*)Builder->Datagram->Buffer)) {
+
+                Send->SendFlags &= ~QUIC_CONN_SEND_FLAG_MAX_STREAMS_UNI;
+                if (QuicPacketBuilderAddFrame(Builder, QUIC_FRAME_MAX_STREAMS_1, TRUE)) {
+                    return TRUE;
+                }
+            } else {
+                RanOutOfRoom = TRUE;
+            }
+        }
+
+        if ((Send->SendFlags & QUIC_CONN_SEND_FLAG_NEW_CONNECTION_ID)) {
+
+            BOOLEAN HasMoreCidsToSend = FALSE;
+            BOOLEAN MaxFrameLimitHit = FALSE;
+            for (QUIC_SINGLE_LIST_ENTRY* Entry = Connection->SourceCids.Next;
+                    Entry != NULL;
+                    Entry = Entry->Next) {
+                QUIC_CID_HASH_ENTRY* SourceCid =
+                    QUIC_CONTAINING_RECORD(
+                        Entry,
+                        QUIC_CID_HASH_ENTRY,
+                        Link);
+                if (!SourceCid->CID.NeedsToSend) {
+                    continue;
+                }
+                if (MaxFrameLimitHit) {
+                    HasMoreCidsToSend = TRUE;
+                    break;
+                }
+
+                QUIC_NEW_CONNECTION_ID_EX Frame = {
+                    SourceCid->CID.Length,
+                    SourceCid->CID.SequenceNumber,
+                    0,
+                    { 0 } };
+                QUIC_DBG_ASSERT(Connection->SourceCidLimit > QUIC_TP_ACTIVE_CONNECTION_ID_LIMIT_MIN);
+                if (Frame.Sequence >= Connection->SourceCidLimit) {
+                    Frame.RetirePriorTo = Frame.Sequence + 1 - Connection->SourceCidLimit;
+                }
+                QuicCopyMemory(
+                    Frame.Buffer,
+                    SourceCid->CID.Data,
+                    SourceCid->CID.Length);
+                QUIC_DBG_ASSERT(SourceCid->CID.Length == MsQuicLib.CidTotalLength);
+                QuicBindingGenerateStatelessResetToken(
+                    Builder->Path->Binding,
+                    SourceCid->CID.Data,
+                    Frame.Buffer + SourceCid->CID.Length);
+
+                if (QuicNewConnectionIDFrameEncode(
+                        &Frame,
+                        &Builder->DatagramLength,
+                        AvailableBufferLength,
+                        Builder->Datagram->Buffer)) {
+
+                    SourceCid->CID.NeedsToSend = FALSE;
+                    Builder->Metadata->Frames[
+                        Builder->Metadata->FrameCount].NEW_CONNECTION_ID.Sequence =
+                            SourceCid->CID.SequenceNumber;
+                    MaxFrameLimitHit =
+                        QuicPacketBuilderAddFrame(
+                            Builder, QUIC_FRAME_NEW_CONNECTION_ID, TRUE);
+                } else {
+                    RanOutOfRoom = TRUE;
+                    HasMoreCidsToSend = TRUE;
+                    break;
+                }
+            }
+            if (!HasMoreCidsToSend) {
+                Send->SendFlags &= ~QUIC_CONN_SEND_FLAG_NEW_CONNECTION_ID;
+            }
+            if (MaxFrameLimitHit || RanOutOfRoom) {
+                return TRUE;
+            }
+        }
+
+        if ((Send->SendFlags & QUIC_CONN_SEND_FLAG_RETIRE_CONNECTION_ID)) {
+
+            BOOLEAN HasMoreCidsToSend = FALSE;
+            BOOLEAN MaxFrameLimitHit = FALSE;
+            for (QUIC_LIST_ENTRY* Entry = Connection->DestCids.Flink;
+                    Entry != &Connection->DestCids;
+                    Entry = Entry->Flink) {
+                QUIC_CID_QUIC_LIST_ENTRY* DestCid =
+                    QUIC_CONTAINING_RECORD(
+                        Entry,
+                        QUIC_CID_QUIC_LIST_ENTRY,
+                        Link);
+                if (!DestCid->CID.NeedsToSend) {
+                    continue;
+                }
+                QUIC_DBG_ASSERT(DestCid->CID.Retired);
+                if (MaxFrameLimitHit) {
+                    HasMoreCidsToSend = TRUE;
+                    break;
+                }
+
+                QUIC_RETIRE_CONNECTION_ID_EX Frame = {
+                    DestCid->CID.SequenceNumber
+                };
+                if (QuicRetireConnectionIDFrameEncode(
+                        &Frame,
+                        &Builder->DatagramLength,
+                        AvailableBufferLength,
+                        Builder->Datagram->Buffer)) {
+
+                    DestCid->CID.NeedsToSend = FALSE;
+                    Builder->Metadata->Frames[
+                        Builder->Metadata->FrameCount].RETIRE_CONNECTION_ID.Sequence =
+                            DestCid->CID.SequenceNumber;
+                    MaxFrameLimitHit =
+                        QuicPacketBuilderAddFrame(
+                            Builder, QUIC_FRAME_RETIRE_CONNECTION_ID, TRUE);
+                } else {
+                    RanOutOfRoom = TRUE;
+                    HasMoreCidsToSend = TRUE;
+                    break;
+                }
+            }
+            if (!HasMoreCidsToSend) {
+                Send->SendFlags &= ~QUIC_CONN_SEND_FLAG_RETIRE_CONNECTION_ID;
+            }
+            if (MaxFrameLimitHit || RanOutOfRoom) {
+                return TRUE;
+            }
+        }
+    }
+
+    if (Send->SendFlags & QUIC_CONN_SEND_FLAG_PING) {
+
+        if (Builder->DatagramLength < AvailableBufferLength) {
+            Builder->Datagram->Buffer[Builder->DatagramLength++] = QUIC_FRAME_PING;
+            Send->SendFlags &= ~QUIC_CONN_SEND_FLAG_PING;
+            Builder->MinimumDatagramLength = (uint16_t)Builder->Datagram->Length;
+            if (QuicPacketBuilderAddFrame(Builder, QUIC_FRAME_PING, TRUE)) {
+                return TRUE;
+            }
+        } else {
+            RanOutOfRoom = TRUE;
+        }
+    }
+
+Exit:
+
+    //
+    // The only valid reason to not have framed anything is that there was too
+    // little room left in the packet to fit anything more.
+    //
+    QUIC_DBG_ASSERT(Builder->Metadata->FrameCount > PrevFrameCount || RanOutOfRoom);
+    UNREFERENCED_PARAMETER(RanOutOfRoom);
+
+    return Builder->Metadata->FrameCount > PrevFrameCount;
+}
+
+BOOLEAN
+QuicSendCanSendStreamNow(
+    _In_ QUIC_STREAM* Stream
+    )
+{
+    QUIC_DBG_ASSERT(Stream->SendFlags != 0);
+
+    QUIC_CONNECTION* Connection = Stream->Connection;
+
+    if (Connection->Crypto.TlsState.WriteKey == QUIC_PACKET_KEY_1_RTT) {
+        return QuicStreamCanSendNow(Stream, FALSE);
+    } else if (Connection->Crypto.TlsState.WriteKeys[QUIC_PACKET_KEY_0_RTT] != NULL) {
+        return QuicStreamCanSendNow(Stream, TRUE);
+    }
+
+    return FALSE;
+}
+
+_Success_(return != NULL)
+QUIC_STREAM*
+QuicSendGetNextStream(
+    _In_ QUIC_SEND* Send,
+    _Out_ uint32_t* PacketCount
+    )
+{
+    QUIC_DBG_ASSERT(!QuicConnIsClosed(QuicSendGetConnection(Send)) || QuicListIsEmpty(&Send->SendStreams));
+
+    QUIC_LIST_ENTRY* Entry = Send->SendStreams.Flink;
+    while (Entry != &Send->SendStreams) {
+
+        //
+        // TODO: performance: We currently search through blocked
+        // streams repeatedly as we loop.
+        //
+
+        QUIC_STREAM* Stream = QUIC_CONTAINING_RECORD(Entry, QUIC_STREAM, SendLink);
+
+        //
+        // Make sure, given the current state of the connection and the stream,
+        // that we can use the stream to frame a packet.
+        //
+        if (QuicSendCanSendStreamNow(Stream)) {
+
+            //
+            // Move the stream to the end of the queue.
+            //
+            QuicListEntryRemove(&Stream->SendLink);
+            QuicListInsertTail(&Send->SendStreams, &Stream->SendLink);
+
+            *PacketCount = QUIC_STREAM_SEND_BATCH_COUNT;
+            return Stream;
+        }
+
+        Entry = Entry->Flink;
+    }
+
+    return NULL;
+}
+
+//
+// This function sends a path challenge frame out on all paths that currently
+// need one sent.
+//
+_IRQL_requires_max_(PASSIVE_LEVEL)
+void
+QuicSendPathChallenges(
+    _In_ QUIC_SEND* Send
+    )
+{
+    QUIC_CONNECTION* Connection = QuicSendGetConnection(Send);
+
+    QUIC_DBG_ASSERT(Connection->Crypto.TlsState.WriteKeys[QUIC_PACKET_KEY_1_RTT] != NULL);
+
+    for (uint8_t i = 0; i < Connection->PathsCount; ++i) {
+
+        QUIC_PATH* Path = &Connection->Paths[i];
+        if (!Connection->Paths[i].SendChallenge ||
+            Connection->Paths[i].Allowance < QUIC_MIN_SEND_ALLOWANCE) {
+            continue;
+        }
+
+        QUIC_PACKET_BUILDER Builder = { 0 };
+        if (!QuicPacketBuilderInitialize(&Builder, Connection, Path)) {
+            continue;
+        }
+        _Analysis_assume_(Builder.Metadata != NULL);
+
+        if (!QuicPacketBuilderPrepareForControlFrames(
+                &Builder, FALSE, QUIC_CONN_SEND_FLAG_PATH_CHALLENGE)) {
+            continue;
+        }
+
+        uint16_t AvailableBufferLength =
+            (uint16_t)Builder.Datagram->Length - Builder.EncryptionOverhead;
+
+        QUIC_PATH_CHALLENGE_EX Frame;
+        QuicCopyMemory(Frame.Data, Path->Challenge, sizeof(Frame.Data));
+
+        BOOLEAN Result =
+            QuicPathChallengeFrameEncode(
+                QUIC_FRAME_PATH_CHALLENGE,
+                &Frame,
+                &Builder.DatagramLength,
+                AvailableBufferLength,
+                Builder.Datagram->Buffer);
+
+        QUIC_DBG_ASSERT(Result);
+        if (Result) {
+            QuicCopyMemory(
+                Builder.Metadata->Frames[0].PATH_CHALLENGE.Data,
+                Frame.Data,
+                sizeof(Frame.Data));
+
+            Result = QuicPacketBuilderAddFrame(&Builder, QUIC_FRAME_PATH_CHALLENGE, TRUE);
+            QUIC_DBG_ASSERT(!Result);
+            UNREFERENCED_PARAMETER(Result);
+
+            Path->SendChallenge = FALSE;
+        }
+
+        QuicPacketBuilderFinalize(&Builder, TRUE);
+    }
+}
+
+typedef enum QUIC_SEND_RESULT {
+
+    QUIC_SEND_COMPLETE,
+    QUIC_SEND_INCOMPLETE,
+    QUIC_SEND_DELAYED_PACING
+
+} QUIC_SEND_RESULT;
+
+_IRQL_requires_max_(PASSIVE_LEVEL)
+BOOLEAN
+QuicSendFlush(
+    _In_ QUIC_SEND* Send
+    )
+{
+    QUIC_CONNECTION* Connection = QuicSendGetConnection(Send);
+
+    QUIC_DBG_ASSERT(!Connection->State.HandleClosed);
+
+    QuicConnTimerCancel(Connection, QUIC_CONN_TIMER_PACING);
+    QuicConnRemoveOutFlowBlockedReason(
+        Connection, QUIC_FLOW_BLOCKED_SCHEDULING | QUIC_FLOW_BLOCKED_PACING);
+
+    if (Send->SendFlags == 0 && QuicListIsEmpty(&Send->SendStreams)) {
+        return TRUE;
+    }
+
+    QUIC_PATH* Path = &Connection->Paths[0];
+    if (Path->DestCid == NULL) {
+        return TRUE;
+    }
+
+    QUIC_DBG_ASSERT(QuicSendCanSendFlagsNow(Send));
+
+    QUIC_SEND_RESULT Result = QUIC_SEND_INCOMPLETE;
+    QUIC_STREAM* Stream = NULL;
+    uint32_t StreamPacketCount = 0;
+
+    if (Send->SendFlags & QUIC_CONN_SEND_FLAG_PATH_CHALLENGE) {
+        Send->SendFlags &= ~QUIC_CONN_SEND_FLAG_PATH_CHALLENGE;
+        QuicSendPathChallenges(Send);
+    }
+
+    QUIC_PACKET_BUILDER Builder = { 0 };
+    if (!QuicPacketBuilderInitialize(&Builder, Connection, Path)) {
+        //
+        // If this fails, the connection is in a bad (likely partially
+        // uninitialized) state, so just ignore the send flush call. This can
+        // happen if a loss detection fires right after shutdown.
+        //
+        return TRUE;
+    }
+    _Analysis_assume_(Builder.Metadata != NULL);
+
+    QuicTraceLogConnVerbose(
+        FlushSend,
+        Connection,
+        "Flushing send. Allowance=%u bytes",
+        Builder.SendAllowance);
+
+    do {
+
+        if (Path->Allowance < QUIC_MIN_SEND_ALLOWANCE) {
+            QuicTraceLogConnVerbose(
+                AmplificationProtectionBlocked,
+                Connection,
+                "Cannot send any more because of amplification protection");
+            Result = QUIC_SEND_COMPLETE;
+            break;
+        }
+
+        uint32_t SendFlags = Send->SendFlags;
+        if (Connection->Crypto.TlsState.WriteKey < QUIC_PACKET_KEY_1_RTT &&
+            Connection->Crypto.TlsState.WriteKeys[QUIC_PACKET_KEY_0_RTT] == NULL) {
+            SendFlags &= QUIC_CONN_SEND_FLAG_ALLOWED_HANDSHAKE;
+        }
+
+        if (!QuicPacketBuilderHasAllowance(&Builder)) {
+            //
+            // While we are CC blocked, very few things are still allowed to
+            // be sent. If those are queued then we can still send.
+            //
+            if (!(SendFlags & QUIC_CONN_SEND_FLAGS_BYPASS_CC)) {
+                if (QuicCongestionControlCanSend(&Connection->CongestionControl)) {
+                    //
+                    // The current pacing chunk is finished. We need to schedule a
+                    // new pacing send.
+                    //
+                    QuicConnAddOutFlowBlockedReason(
+                        Connection, QUIC_FLOW_BLOCKED_PACING);
+                    QuicTraceLogConnVerbose(
+                        SetPacingTimer,
+                        Connection,
+                        "Setting delayed send (PACING) timer for %u ms",
+                        QUIC_SEND_PACING_INTERVAL);
+                    QuicConnTimerSet(
+                        Connection,
+                        QUIC_CONN_TIMER_PACING,
+                        QUIC_SEND_PACING_INTERVAL);
+                    Result = QUIC_SEND_DELAYED_PACING;
+                } else {
+                    //
+                    // No pure ACKs to send right now. All done sending for now.
+                    //
+                    Result = QUIC_SEND_COMPLETE;
+                }
+                break;
+            }
+        }
+
+        //
+        // We write data to packets in the following order:
+        //
+        //   1. Connection wide control data.
+        //   2. Stream (control and application) data.
+        //   3. Path MTU discovery packets.
+        //
+
+        BOOLEAN WrotePacketFrames;
+        BOOLEAN FlushBatchedDatagrams = FALSE;
+        if ((SendFlags & ~QUIC_CONN_SEND_FLAG_PMTUD) != 0) {
+            if (!QuicPacketBuilderPrepareForControlFrames(
+                    &Builder,
+                    Send->TailLossProbeNeeded,
+                    Send->SendFlags & ~QUIC_CONN_SEND_FLAG_PMTUD)) {
+                break;
+            }
+            WrotePacketFrames = QuicSendWriteFrames(Send, &Builder);
+
+        } else if (Stream != NULL ||
+            (Stream = QuicSendGetNextStream(Send, &StreamPacketCount)) != NULL) {
+            if (!QuicPacketBuilderPrepareForStreamFrames(
+                    &Builder,
+                    Send->TailLossProbeNeeded)) {
+                break;
+            }
+            WrotePacketFrames = QuicStreamSendWrite(Stream, &Builder);
+
+            if (Stream->SendFlags == 0) {
+                //
+                // If the stream no longer has anything to send, remove it from the
+                // list and release Send's reference on it.
+                //
+                QuicListEntryRemove(&Stream->SendLink);
+                Stream->SendLink.Flink = NULL;
+                QuicStreamRelease(Stream, QUIC_STREAM_REF_SEND);
+                Stream = NULL;
+
+            } else if ((WrotePacketFrames && --StreamPacketCount == 0) ||
+                !QuicSendCanSendStreamNow(Stream)) {
+                //
+                // Try a new stream next loop iteration.
+                //
+                Stream = NULL;
+            }
+
+        } else if (SendFlags == QUIC_CONN_SEND_FLAG_PMTUD) {
+            if (!QuicPacketBuilderPrepareForPathMtuDiscovery(&Builder)) {
+                break;
+            }
+            FlushBatchedDatagrams = TRUE;
+            Send->SendFlags &= ~QUIC_CONN_SEND_FLAG_PMTUD;
+            if (Builder.Metadata->FrameCount < QUIC_MAX_FRAMES_PER_PACKET &&
+                Builder.DatagramLength < Builder.Datagram->Length - Builder.EncryptionOverhead) {
+                //
+                // We are doing PMTUD, so make sure there is a PING frame in there, if
+                // we have room, just to make sure we get an ACK.
+                //
+                Builder.Datagram->Buffer[Builder.DatagramLength++] = QUIC_FRAME_PING;
+                Builder.Metadata->Frames[Builder.Metadata->FrameCount++].Type = QUIC_FRAME_PING;
+                WrotePacketFrames = TRUE;
+            } else {
+                WrotePacketFrames = FALSE;
+            }
+
+        } else {
+            //
+            // Nothing else left to send right now.
+            //
+            Result = QUIC_SEND_COMPLETE;
+            break;
+        }
+
+        Send->TailLossProbeNeeded = FALSE;
+
+        if (!WrotePacketFrames ||
+            Builder.Metadata->FrameCount == QUIC_MAX_FRAMES_PER_PACKET ||
+            Builder.Datagram->Length - Builder.DatagramLength < QUIC_MIN_PACKET_SPARE_SPACE) {
+
+            //
+            // We now have enough data in the current packet that we should
+            // finalize it.
+            //
+            QuicPacketBuilderFinalize(&Builder, FlushBatchedDatagrams);
+        }
+
+    } while (Builder.SendContext != NULL ||
+        Builder.TotalCountDatagrams < QUIC_MAX_DATAGRAMS_PER_SEND);
+
+    QuicPacketBuilderCleanup(&Builder);
+
+    QuicTraceLogConnVerbose(
+        SendFlushComplete,
+        Connection,
+        "Flush complete flags=0x%x",
+        Send->SendFlags);
+
+    if (Result == QUIC_SEND_INCOMPLETE) {
+        //
+        // The send is limited by the scheduling logic.
+        //
+        QuicConnAddOutFlowBlockedReason(Connection, QUIC_FLOW_BLOCKED_SCHEDULING);
+
+        //
+        // We have more data to send so we need to make sure a flush send
+        // operation is queued to send the rest.
+        //
+        QuicSendQueueFlush(&Connection->Send, REASON_SCHEDULING);
+    }
+
+    return Result != QUIC_SEND_INCOMPLETE;
+}
+
+_IRQL_requires_max_(DISPATCH_LEVEL)
+void
+QuicSendStartDelayedAckTimer(
+    _In_ QUIC_SEND* Send
+    )
+{
+    QUIC_CONNECTION* Connection = QuicSendGetConnection(Send);
+
+    if (!Send->DelayedAckTimerActive &&
+        !(Send->SendFlags & QUIC_CONN_SEND_FLAG_ACK) &&
+        !Connection->State.ClosedLocally &&
+        !Connection->State.ClosedRemotely) {
+
+        QuicTraceLogConnVerbose(
+            StartAckDelayTimer,
+            Connection,
+            "Starting ACK_DELAY timer for %u ms",
+            Connection->MaxAckDelayMs);
+        QuicConnTimerSet(
+            Connection,
+            QUIC_CONN_TIMER_ACK_DELAY,
+            Connection->MaxAckDelayMs); // TODO - Use smaller timeout when handshake data is outstanding.
+        Send->DelayedAckTimerActive = TRUE;
+    }
+}
+
+_IRQL_requires_max_(DISPATCH_LEVEL)
+void
+QuicSendProcessDelayedAckTimer(
+    _In_ QUIC_SEND* Send
+    )
+{
+    QUIC_DBG_ASSERT(Send->DelayedAckTimerActive);
+    QUIC_DBG_ASSERT(!(Send->SendFlags & QUIC_CONN_SEND_FLAG_ACK));
+    Send->DelayedAckTimerActive = FALSE;
+
+    QUIC_CONNECTION* Connection = QuicSendGetConnection(Send);
+
+    BOOLEAN AckElicitingPacketsToAcknowledge = FALSE;
+    for (uint32_t i = 0; i < QUIC_ENCRYPT_LEVEL_COUNT; ++i) {
+        if (Connection->Packets[i] != NULL &&
+            Connection->Packets[i]->AckTracker.AckElicitingPacketsToAcknowledge) {
+            AckElicitingPacketsToAcknowledge = TRUE;
+            break;
+        }
+    }
+
+    QUIC_DBG_ASSERT(AckElicitingPacketsToAcknowledge);
+    if (AckElicitingPacketsToAcknowledge) {
+        Send->SendFlags |= QUIC_CONN_SEND_FLAG_ACK;
+    }
+
+    QuicSendValidate(Send);
+}
+
+_IRQL_requires_max_(DISPATCH_LEVEL)
+void
+QuicSendOnMtuProbePacketAcked(
+    _In_ QUIC_SEND* Send,
+    _In_ QUIC_PATH* Path,
+    _In_ QUIC_SENT_PACKET_METADATA* Packet
+    )
+{
+    Path->Mtu =
+        PacketSizeFromUdpPayloadSize(
+            QuicAddrGetFamily(&Path->RemoteAddress),
+            Packet->PacketLength);
+    QuicTraceLogConnInfo(
+        PathMtuUpdated,
+        QuicSendGetConnection(Send),
+        "Path[%hhu] MTU updated to %u bytes",
+        Path->ID,
+        Path->Mtu);
+}