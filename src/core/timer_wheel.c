/*++

    Copyright (c) Microsoft Corporation.
    Licensed under the MIT License.

Abstract:

    The following functions along with the QuicConnTimer* ones in connection.c
    implement a custom timer wheel algorithm for MsQuic. The design takes
    advantage of the fact that each connection is 'owned' by a single worker
    at a time, and that worker already drives the execution, serially, for all
    those connections. Using this interface, the worker can also drive the
    expiration of all the timers that belong to those connections, removing the
    need for the platform to provide any timer implementation, and providing a
    more efficient total timer solution.

    The timer wheel consists of a few main parts:

        Connections - Each connection maintains its own internal array of all
        its timers. It only reports the soonest/next time to the timer wheel.
        The timer wheel itself doesn't care about anything other than that value
        from the connection.

        Slots - This is a very simple hash table of time slots. Each slot holds
        all connections with a next expiration time modulo the total slot count.

        Slot Entry - Each slot is made up of a sorted, doubly-linked list of
        connections.

        Next Expiration - Along with all the connections in the timer wheel, the
        timer wheel also explicitly keeps track of the next expiration time and
        connection for quick next delay calculations.

    With these parts, the timer wheel is able to support insertion, update and
    removal of any number of timers (and their associated connection).

    Insertion or update consists of getting the next expiration time from the
    connection, calculating the correct slot and then doing an insert into the
    slot's sorted list of connections. Additionally, the next expiration is
    updated if the new timer is the soonest to expire.

    Removal consists of removing the connection from the doubly-linked list and
    updating the timer wheel's next expiration if this connection was currently
    next to expire.

--*/

#include "precomp.h"
#include "timer_wheel.c.clog.h"

//
// The initial count of slots in the timer wheel.
//
#define QUIC_TIMER_WHEEL_INITIAL_SLOT_COUNT     32

//
// On average, the max number of connections per slot.
//
#define QUIC_TIMER_WHEEL_MAX_LOAD_FACTOR    32

//
// Helper to get the slot index for a given time.
//
#define TIME_TO_SLOT_INDEX(TimerWheel, TimeUs) \
    ((US_TO_MS(TimeUs) / 1000) % TimerWheel->SlotCount)

_IRQL_requires_max_(PASSIVE_LEVEL)
QUIC_STATUS
QuicTimerWheelInitialize(
    _Inout_ QUIC_TIMER_WHEEL* TimerWheel
    )
{
    TimerWheel->NextExpirationTime = UINT64_MAX;
    TimerWheel->ConnectionCount = 0;
    TimerWheel->NextConnection = NULL;
    TimerWheel->SlotCount = QUIC_TIMER_WHEEL_INITIAL_SLOT_COUNT;
    TimerWheel->Slots =
        QUIC_ALLOC_NONPAGED(QUIC_TIMER_WHEEL_INITIAL_SLOT_COUNT * sizeof(QUIC_LIST_ENTRY));
    if (TimerWheel->Slots == NULL) {
        QuicTraceEvent(AllocFailure, "Allocation of '%s' failed. (%llu bytes)", "timerwheel slots",
            QUIC_TIMER_WHEEL_INITIAL_SLOT_COUNT * sizeof(QUIC_LIST_ENTRY));
        return QUIC_STATUS_OUT_OF_MEMORY;
    }

    for (uint32_t i = 0; i < TimerWheel->SlotCount; ++i) {
        QuicListInitializeHead(&TimerWheel->Slots[i]);
    }

    return QUIC_STATUS_SUCCESS;
}

_IRQL_requires_max_(PASSIVE_LEVEL)
void
QuicTimerWheelUninitialize(
    _Inout_ QUIC_TIMER_WHEEL* TimerWheel
    )
{
    for (uint32_t i = 0; i < TimerWheel->SlotCount; ++i) {
        QUIC_LIST_ENTRY* ListHead = &TimerWheel->Slots[i];
        QUIC_LIST_ENTRY* Entry = ListHead->Flink;
        while (Entry != ListHead) {
            QUIC_CONNECTION* Connection =
                QUIC_CONTAINING_RECORD(Entry, QUIC_CONNECTION, TimerLink);
            QuicTraceLogConnWarning(
                StillInTimerWheel,
                Connection,
                "Still in timer wheel! Connection was likely leaked!");
            Entry = Entry->Blink;
        }
        QUIC_TEL_ASSERT(QuicListIsEmpty(&TimerWheel->Slots[i]));
    }
    QUIC_TEL_ASSERT(TimerWheel->ConnectionCount == 0);
    QUIC_TEL_ASSERT(TimerWheel->NextConnection == NULL);
    QUIC_TEL_ASSERT(TimerWheel->NextExpirationTime == UINT64_MAX);

    QUIC_FREE(TimerWheel->Slots);
}

_IRQL_requires_max_(PASSIVE_LEVEL)
void
QuicTimerWheelResize(
    _Inout_ QUIC_TIMER_WHEEL* TimerWheel
    )
{
    uint32_t NewSlotCount = TimerWheel->SlotCount * 2;
    if (NewSlotCount <= TimerWheel->SlotCount) {
        //
        // Max size has been reached.
        //
        return;
    }

    QUIC_LIST_ENTRY* NewSlots =
        QUIC_ALLOC_NONPAGED(NewSlotCount * sizeof(QUIC_LIST_ENTRY));
    if (NewSlots == NULL) {
        QuicTraceEvent(AllocFailure, "Allocation of '%s' failed. (%llu bytes)", "timerwheel slots (realloc)",
            NewSlotCount * sizeof(QUIC_LIST_ENTRY));
        return;
    }

<<<<<<< HEAD
    QuicTraceLogVerbose(FN_timer_wheel1e0a61b64f7e1014a84e2e1acda0f141, "[time][%p] Resizing timer wheel (new slot count = %u).", TimerWheel, NewSlotCount);
=======
    QuicTraceLogVerbose(
        TimerWheelResize,
        "[time][%p] Resizing timer wheel (new slot count = %u).",
        TimerWheel,
        NewSlotCount);
>>>>>>> eaf136f3

    for (uint32_t i = 0; i < NewSlotCount; ++i) {
        QuicListInitializeHead(&NewSlots[i]);
    }

    uint32_t OldSlotCount = TimerWheel->SlotCount;
    QUIC_LIST_ENTRY* OldSlots = TimerWheel->Slots;

    TimerWheel->SlotCount = NewSlotCount;
    TimerWheel->Slots = NewSlots;

    for (uint32_t i = 0; i < OldSlotCount; ++i) {
        //
        // Iterate through each old slot, remove all connections and add them
        // to the new slots.
        //
        while (!QuicListIsEmpty(&OldSlots[i])) {
            QUIC_CONNECTION* Connection =
                QUIC_CONTAINING_RECORD(
                    QuicListRemoveHead(&OldSlots[i]),
                    QUIC_CONNECTION,
                    TimerLink);
            uint64_t ExpirationTime = QuicConnGetNextExpirationTime(Connection);
            uint32_t SlotIndex = TIME_TO_SLOT_INDEX(TimerWheel, ExpirationTime);

            //
            // Insert the connection into the slot, in the correct order. We search
            // the slot's list in reverse order, with the assumption that most new
            // timers will on average be later than existing ones.
            //
            QUIC_LIST_ENTRY* ListHead = &TimerWheel->Slots[SlotIndex];
            QUIC_LIST_ENTRY* Entry = ListHead->Blink;

            while (Entry != ListHead) {
                QUIC_CONNECTION* ConnectionEntry =
                    QUIC_CONTAINING_RECORD(Entry, QUIC_CONNECTION, TimerLink);
                uint64_t EntryExpirationTime = QuicConnGetNextExpirationTime(ConnectionEntry);

                if (ExpirationTime > EntryExpirationTime) {
                    break;
                }

                Entry = Entry->Blink;
            }

            //
            // Insert after the current entry.
            //
            QuicListInsertHead(Entry, &Connection->TimerLink);
        }
    }
}

//
// Called to update NextConnection and NextExpirationTime when the
// current NextConnection is updated.
//
_IRQL_requires_max_(PASSIVE_LEVEL)
void
QuicTimerWheelUpdate(
    _Inout_ QUIC_TIMER_WHEEL* TimerWheel
    )
{
    TimerWheel->NextExpirationTime = UINT64_MAX;
    TimerWheel->NextConnection = NULL;

    //
    // Loop over the slots to find the connection with the earliest
    // expiration time.
    //
    for (uint32_t i = 0; i < TimerWheel->SlotCount; ++i) {
        if (!QuicListIsEmpty(&TimerWheel->Slots[i])) {
            QUIC_CONNECTION* ConnectionEntry =
                QUIC_CONTAINING_RECORD(
                    TimerWheel->Slots[i].Flink,
                    QUIC_CONNECTION,
                    TimerLink);
            uint64_t EntryExpirationTime = QuicConnGetNextExpirationTime(ConnectionEntry);
            if (EntryExpirationTime < TimerWheel->NextExpirationTime) {
                TimerWheel->NextExpirationTime = EntryExpirationTime;
                TimerWheel->NextConnection = ConnectionEntry;
            }
        }
    }

    if (TimerWheel->NextConnection == NULL) {
<<<<<<< HEAD
        QuicTraceLogVerbose(FN_timer_wheel6710b1772c27f37e5d396b939f79e97e, "[time][%p] Next Expiration = {NULL}.", TimerWheel);
    } else {
        QuicTraceLogVerbose(FN_timer_wheeld1396a56d7866862f3bf91dd46f040ac, "[time][%p] Next Expiration = {%llu, %p}.",
            TimerWheel, TimerWheel->NextExpirationTime, TimerWheel->NextConnection);
=======
        QuicTraceLogVerbose(
            TimerWheelNextExpirationNull,
            "[time][%p] Next Expiration = {NULL}.",
            TimerWheel);
    } else {
        QuicTraceLogVerbose(
            TimerWheelNextExpiration,
            "[time][%p] Next Expiration = {%llu, %p}.",
            TimerWheel,
            TimerWheel->NextExpirationTime,
            TimerWheel->NextConnection);
>>>>>>> eaf136f3
    }
}

_IRQL_requires_max_(PASSIVE_LEVEL)
void
QuicTimerWheelRemoveConnection(
    _Inout_ QUIC_TIMER_WHEEL* TimerWheel,
    _Inout_ QUIC_CONNECTION* Connection
    )
{
    if (Connection->TimerLink.Flink != NULL) {
        //
        // If the connection was in the timer wheel, remove its entry in the
        // doubly-link list.
        //
<<<<<<< HEAD
        QuicTraceLogVerbose(FN_timer_wheel81cdeec6b49931c5023712a597202fd3, "[time][%p] Removing Connection %p.", TimerWheel, Connection);
=======
        QuicTraceLogVerbose(
            TimerWheelRemoveConnection,
            "[time][%p] Removing Connection %p.",
            TimerWheel,
            Connection);
>>>>>>> eaf136f3
        QuicListEntryRemove(&Connection->TimerLink);
        Connection->TimerLink.Flink = NULL;
        TimerWheel->ConnectionCount--;

        if (Connection == TimerWheel->NextConnection) {
            QuicTimerWheelUpdate(TimerWheel);
        }
    }
}

_IRQL_requires_max_(PASSIVE_LEVEL)
void
QuicTimerWheelUpdateConnection(
    _Inout_ QUIC_TIMER_WHEEL* TimerWheel,
    _Inout_ QUIC_CONNECTION* Connection
    )
{
    uint64_t ExpirationTime = QuicConnGetNextExpirationTime(Connection);

    if (Connection->TimerLink.Flink != NULL) {
        //
        // Connection is already in the timer wheel, so remove it first.
        //
        QuicListEntryRemove(&Connection->TimerLink);

        if (ExpirationTime == UINT64_MAX) {
            TimerWheel->ConnectionCount--;
        }

    } else {

        //
        // It wasn't in the wheel already, so we must be adding it to the
        // wheel.
        //
        if (ExpirationTime != UINT64_MAX) {
            TimerWheel->ConnectionCount++;
        }
    }

    if (ExpirationTime == UINT64_MAX) {
        //
        // No more timers left, go ahead and invalidate its link.
        //
        Connection->TimerLink.Flink = NULL;
<<<<<<< HEAD
        QuicTraceLogVerbose(FN_timer_wheel81cdeec6b49931c5023712a597202fd3, "[time][%p] Removing Connection %p.", TimerWheel, Connection);
=======
        QuicTraceLogVerbose(
            TimerWheelRemoveConnection,
            "[time][%p] Removing Connection %p.",
            TimerWheel,
            Connection);
>>>>>>> eaf136f3

        if (Connection == TimerWheel->NextConnection) {
            QuicTimerWheelUpdate(TimerWheel);
        }

    } else {

        uint32_t SlotIndex = TIME_TO_SLOT_INDEX(TimerWheel, ExpirationTime);

        //
        // Insert the connection into the slot, in the correct order. We search
        // the slot's list in reverse order, with the assumption that most new
        // timers will on average be later than existing ones.
        //
        QUIC_LIST_ENTRY* ListHead = &TimerWheel->Slots[SlotIndex];
        QUIC_LIST_ENTRY* Entry = ListHead->Blink;

        while (Entry != ListHead) {
            QUIC_CONNECTION* ConnectionEntry =
                QUIC_CONTAINING_RECORD(Entry, QUIC_CONNECTION, TimerLink);
            uint64_t EntryExpirationTime = QuicConnGetNextExpirationTime(ConnectionEntry);

            if (ExpirationTime > EntryExpirationTime) {
                break;
            }

            Entry = Entry->Blink;
        }

        //
        // Insert after the current entry.
        //
        QuicListInsertHead(Entry, &Connection->TimerLink);

<<<<<<< HEAD
        QuicTraceLogVerbose(FN_timer_wheeld2b1827f1f200d2b4dbb6877c4a43410, "[time][%p] Updating Connection %p.", TimerWheel, Connection);
=======
        QuicTraceLogVerbose(
            TimerWheelUpdateConnection,
            "[time][%p] Updating Connection %p.",
            TimerWheel,
            Connection);
>>>>>>> eaf136f3

        //
        // Make sure the next expiration time/connection is still correct.
        //
        if (ExpirationTime < TimerWheel->NextExpirationTime) {
            TimerWheel->NextExpirationTime = ExpirationTime;
            TimerWheel->NextConnection = Connection;
<<<<<<< HEAD
            QuicTraceLogVerbose(FN_timer_wheelfc323a336f8107161c44f48769b0a3fa, "[time][%p] Next Expiration = {%llu, %p}.",
                TimerWheel, ExpirationTime, Connection);
=======
            QuicTraceLogVerbose(
                TimerWheelNextExpiration,
                "[time][%p] Next Expiration = {%llu, %p}.",
                TimerWheel,
                ExpirationTime,
                Connection);
>>>>>>> eaf136f3
        } else if (Connection == TimerWheel->NextConnection) {
            QuicTimerWheelUpdate(TimerWheel);
        }

        //
        // Resize the timer wheel if we have too many connections for the
        // current size.
        //
        if (TimerWheel->ConnectionCount >
            TimerWheel->SlotCount * QUIC_TIMER_WHEEL_MAX_LOAD_FACTOR) {
            QuicTimerWheelResize(TimerWheel);
        }
    }
}

_IRQL_requires_max_(PASSIVE_LEVEL)
uint64_t
QuicTimerWheelGetWaitTime(
    _In_ QUIC_TIMER_WHEEL* TimerWheel
    )
{
    uint64_t Delay;
    if (TimerWheel->NextExpirationTime != UINT64_MAX) {
        uint64_t TimeNow = QuicTimeUs64();
        if (TimerWheel->NextExpirationTime <= TimeNow) {
            //
            // The next timer is already in the past. It needs to be processed
            // immediately.
            //
            Delay = 0;
        } else {
            //
            // Convert the absolute expiration time to a relative delay. Add one
            // to the delay to ensure we don't end up expiring our wait too
            // early.
            //
            Delay = US_TO_MS(TimerWheel->NextExpirationTime - TimeNow) + 1;
        }
    } else {
        //
        // No timers in the timer wheel currently.
        //
        Delay = UINT64_MAX;
    }
    return Delay;
}

_IRQL_requires_max_(PASSIVE_LEVEL)
void
QuicTimerWheelGetExpired(
    _Inout_ QUIC_TIMER_WHEEL* TimerWheel,
    _In_ uint64_t TimeNow,
    _Inout_ QUIC_LIST_ENTRY* OutputListHead
    )
{
    //
    // Iterate through every slot to find all the connections that now have
    // expired timers.
    //
    for (uint32_t i = 0; i < TimerWheel->SlotCount; ++i) {
        QUIC_LIST_ENTRY* ListHead = &TimerWheel->Slots[i];
        QUIC_LIST_ENTRY* Entry = ListHead->Flink;
        while (Entry != ListHead) {
            QUIC_CONNECTION* ConnectionEntry =
                QUIC_CONTAINING_RECORD(Entry, QUIC_CONNECTION, TimerLink);
            uint64_t EntryExpirationTime = QuicConnGetNextExpirationTime(ConnectionEntry);
            if (EntryExpirationTime > TimeNow) {
                break;
            }
            Entry = Entry->Flink;
            QuicListEntryRemove(&ConnectionEntry->TimerLink);
            QuicListInsertTail(OutputListHead, &ConnectionEntry->TimerLink);
            TimerWheel->ConnectionCount--;
        }
    }
}
<|MERGE_RESOLUTION|>--- conflicted
+++ resolved
@@ -1,468 +1,440 @@
-/*++
-
-    Copyright (c) Microsoft Corporation.
-    Licensed under the MIT License.
-
-Abstract:
-
-    The following functions along with the QuicConnTimer* ones in connection.c
-    implement a custom timer wheel algorithm for MsQuic. The design takes
-    advantage of the fact that each connection is 'owned' by a single worker
-    at a time, and that worker already drives the execution, serially, for all
-    those connections. Using this interface, the worker can also drive the
-    expiration of all the timers that belong to those connections, removing the
-    need for the platform to provide any timer implementation, and providing a
-    more efficient total timer solution.
-
-    The timer wheel consists of a few main parts:
-
-        Connections - Each connection maintains its own internal array of all
-        its timers. It only reports the soonest/next time to the timer wheel.
-        The timer wheel itself doesn't care about anything other than that value
-        from the connection.
-
-        Slots - This is a very simple hash table of time slots. Each slot holds
-        all connections with a next expiration time modulo the total slot count.
-
-        Slot Entry - Each slot is made up of a sorted, doubly-linked list of
-        connections.
-
-        Next Expiration - Along with all the connections in the timer wheel, the
-        timer wheel also explicitly keeps track of the next expiration time and
-        connection for quick next delay calculations.
-
-    With these parts, the timer wheel is able to support insertion, update and
-    removal of any number of timers (and their associated connection).
-
-    Insertion or update consists of getting the next expiration time from the
-    connection, calculating the correct slot and then doing an insert into the
-    slot's sorted list of connections. Additionally, the next expiration is
-    updated if the new timer is the soonest to expire.
-
-    Removal consists of removing the connection from the doubly-linked list and
-    updating the timer wheel's next expiration if this connection was currently
-    next to expire.
-
---*/
-
-#include "precomp.h"
-#include "timer_wheel.c.clog.h"
-
-//
-// The initial count of slots in the timer wheel.
-//
-#define QUIC_TIMER_WHEEL_INITIAL_SLOT_COUNT     32
-
-//
-// On average, the max number of connections per slot.
-//
-#define QUIC_TIMER_WHEEL_MAX_LOAD_FACTOR    32
-
-//
-// Helper to get the slot index for a given time.
-//
-#define TIME_TO_SLOT_INDEX(TimerWheel, TimeUs) \
-    ((US_TO_MS(TimeUs) / 1000) % TimerWheel->SlotCount)
-
-_IRQL_requires_max_(PASSIVE_LEVEL)
-QUIC_STATUS
-QuicTimerWheelInitialize(
-    _Inout_ QUIC_TIMER_WHEEL* TimerWheel
-    )
-{
-    TimerWheel->NextExpirationTime = UINT64_MAX;
-    TimerWheel->ConnectionCount = 0;
-    TimerWheel->NextConnection = NULL;
-    TimerWheel->SlotCount = QUIC_TIMER_WHEEL_INITIAL_SLOT_COUNT;
-    TimerWheel->Slots =
-        QUIC_ALLOC_NONPAGED(QUIC_TIMER_WHEEL_INITIAL_SLOT_COUNT * sizeof(QUIC_LIST_ENTRY));
-    if (TimerWheel->Slots == NULL) {
-        QuicTraceEvent(AllocFailure, "Allocation of '%s' failed. (%llu bytes)", "timerwheel slots",
-            QUIC_TIMER_WHEEL_INITIAL_SLOT_COUNT * sizeof(QUIC_LIST_ENTRY));
-        return QUIC_STATUS_OUT_OF_MEMORY;
-    }
-
-    for (uint32_t i = 0; i < TimerWheel->SlotCount; ++i) {
-        QuicListInitializeHead(&TimerWheel->Slots[i]);
-    }
-
-    return QUIC_STATUS_SUCCESS;
-}
-
-_IRQL_requires_max_(PASSIVE_LEVEL)
-void
-QuicTimerWheelUninitialize(
-    _Inout_ QUIC_TIMER_WHEEL* TimerWheel
-    )
-{
-    for (uint32_t i = 0; i < TimerWheel->SlotCount; ++i) {
-        QUIC_LIST_ENTRY* ListHead = &TimerWheel->Slots[i];
-        QUIC_LIST_ENTRY* Entry = ListHead->Flink;
-        while (Entry != ListHead) {
-            QUIC_CONNECTION* Connection =
-                QUIC_CONTAINING_RECORD(Entry, QUIC_CONNECTION, TimerLink);
-            QuicTraceLogConnWarning(
-                StillInTimerWheel,
-                Connection,
-                "Still in timer wheel! Connection was likely leaked!");
-            Entry = Entry->Blink;
-        }
-        QUIC_TEL_ASSERT(QuicListIsEmpty(&TimerWheel->Slots[i]));
-    }
-    QUIC_TEL_ASSERT(TimerWheel->ConnectionCount == 0);
-    QUIC_TEL_ASSERT(TimerWheel->NextConnection == NULL);
-    QUIC_TEL_ASSERT(TimerWheel->NextExpirationTime == UINT64_MAX);
-
-    QUIC_FREE(TimerWheel->Slots);
-}
-
-_IRQL_requires_max_(PASSIVE_LEVEL)
-void
-QuicTimerWheelResize(
-    _Inout_ QUIC_TIMER_WHEEL* TimerWheel
-    )
-{
-    uint32_t NewSlotCount = TimerWheel->SlotCount * 2;
-    if (NewSlotCount <= TimerWheel->SlotCount) {
-        //
-        // Max size has been reached.
-        //
-        return;
-    }
-
-    QUIC_LIST_ENTRY* NewSlots =
-        QUIC_ALLOC_NONPAGED(NewSlotCount * sizeof(QUIC_LIST_ENTRY));
-    if (NewSlots == NULL) {
-        QuicTraceEvent(AllocFailure, "Allocation of '%s' failed. (%llu bytes)", "timerwheel slots (realloc)",
-            NewSlotCount * sizeof(QUIC_LIST_ENTRY));
-        return;
-    }
-
-<<<<<<< HEAD
-    QuicTraceLogVerbose(FN_timer_wheel1e0a61b64f7e1014a84e2e1acda0f141, "[time][%p] Resizing timer wheel (new slot count = %u).", TimerWheel, NewSlotCount);
-=======
-    QuicTraceLogVerbose(
-        TimerWheelResize,
-        "[time][%p] Resizing timer wheel (new slot count = %u).",
-        TimerWheel,
-        NewSlotCount);
->>>>>>> eaf136f3
-
-    for (uint32_t i = 0; i < NewSlotCount; ++i) {
-        QuicListInitializeHead(&NewSlots[i]);
-    }
-
-    uint32_t OldSlotCount = TimerWheel->SlotCount;
-    QUIC_LIST_ENTRY* OldSlots = TimerWheel->Slots;
-
-    TimerWheel->SlotCount = NewSlotCount;
-    TimerWheel->Slots = NewSlots;
-
-    for (uint32_t i = 0; i < OldSlotCount; ++i) {
-        //
-        // Iterate through each old slot, remove all connections and add them
-        // to the new slots.
-        //
-        while (!QuicListIsEmpty(&OldSlots[i])) {
-            QUIC_CONNECTION* Connection =
-                QUIC_CONTAINING_RECORD(
-                    QuicListRemoveHead(&OldSlots[i]),
-                    QUIC_CONNECTION,
-                    TimerLink);
-            uint64_t ExpirationTime = QuicConnGetNextExpirationTime(Connection);
-            uint32_t SlotIndex = TIME_TO_SLOT_INDEX(TimerWheel, ExpirationTime);
-
-            //
-            // Insert the connection into the slot, in the correct order. We search
-            // the slot's list in reverse order, with the assumption that most new
-            // timers will on average be later than existing ones.
-            //
-            QUIC_LIST_ENTRY* ListHead = &TimerWheel->Slots[SlotIndex];
-            QUIC_LIST_ENTRY* Entry = ListHead->Blink;
-
-            while (Entry != ListHead) {
-                QUIC_CONNECTION* ConnectionEntry =
-                    QUIC_CONTAINING_RECORD(Entry, QUIC_CONNECTION, TimerLink);
-                uint64_t EntryExpirationTime = QuicConnGetNextExpirationTime(ConnectionEntry);
-
-                if (ExpirationTime > EntryExpirationTime) {
-                    break;
-                }
-
-                Entry = Entry->Blink;
-            }
-
-            //
-            // Insert after the current entry.
-            //
-            QuicListInsertHead(Entry, &Connection->TimerLink);
-        }
-    }
-}
-
-//
-// Called to update NextConnection and NextExpirationTime when the
-// current NextConnection is updated.
-//
-_IRQL_requires_max_(PASSIVE_LEVEL)
-void
-QuicTimerWheelUpdate(
-    _Inout_ QUIC_TIMER_WHEEL* TimerWheel
-    )
-{
-    TimerWheel->NextExpirationTime = UINT64_MAX;
-    TimerWheel->NextConnection = NULL;
-
-    //
-    // Loop over the slots to find the connection with the earliest
-    // expiration time.
-    //
-    for (uint32_t i = 0; i < TimerWheel->SlotCount; ++i) {
-        if (!QuicListIsEmpty(&TimerWheel->Slots[i])) {
-            QUIC_CONNECTION* ConnectionEntry =
-                QUIC_CONTAINING_RECORD(
-                    TimerWheel->Slots[i].Flink,
-                    QUIC_CONNECTION,
-                    TimerLink);
-            uint64_t EntryExpirationTime = QuicConnGetNextExpirationTime(ConnectionEntry);
-            if (EntryExpirationTime < TimerWheel->NextExpirationTime) {
-                TimerWheel->NextExpirationTime = EntryExpirationTime;
-                TimerWheel->NextConnection = ConnectionEntry;
-            }
-        }
-    }
-
-    if (TimerWheel->NextConnection == NULL) {
-<<<<<<< HEAD
-        QuicTraceLogVerbose(FN_timer_wheel6710b1772c27f37e5d396b939f79e97e, "[time][%p] Next Expiration = {NULL}.", TimerWheel);
-    } else {
-        QuicTraceLogVerbose(FN_timer_wheeld1396a56d7866862f3bf91dd46f040ac, "[time][%p] Next Expiration = {%llu, %p}.",
-            TimerWheel, TimerWheel->NextExpirationTime, TimerWheel->NextConnection);
-=======
-        QuicTraceLogVerbose(
-            TimerWheelNextExpirationNull,
-            "[time][%p] Next Expiration = {NULL}.",
-            TimerWheel);
-    } else {
-        QuicTraceLogVerbose(
-            TimerWheelNextExpiration,
-            "[time][%p] Next Expiration = {%llu, %p}.",
-            TimerWheel,
-            TimerWheel->NextExpirationTime,
-            TimerWheel->NextConnection);
->>>>>>> eaf136f3
-    }
-}
-
-_IRQL_requires_max_(PASSIVE_LEVEL)
-void
-QuicTimerWheelRemoveConnection(
-    _Inout_ QUIC_TIMER_WHEEL* TimerWheel,
-    _Inout_ QUIC_CONNECTION* Connection
-    )
-{
-    if (Connection->TimerLink.Flink != NULL) {
-        //
-        // If the connection was in the timer wheel, remove its entry in the
-        // doubly-link list.
-        //
-<<<<<<< HEAD
-        QuicTraceLogVerbose(FN_timer_wheel81cdeec6b49931c5023712a597202fd3, "[time][%p] Removing Connection %p.", TimerWheel, Connection);
-=======
-        QuicTraceLogVerbose(
-            TimerWheelRemoveConnection,
-            "[time][%p] Removing Connection %p.",
-            TimerWheel,
-            Connection);
->>>>>>> eaf136f3
-        QuicListEntryRemove(&Connection->TimerLink);
-        Connection->TimerLink.Flink = NULL;
-        TimerWheel->ConnectionCount--;
-
-        if (Connection == TimerWheel->NextConnection) {
-            QuicTimerWheelUpdate(TimerWheel);
-        }
-    }
-}
-
-_IRQL_requires_max_(PASSIVE_LEVEL)
-void
-QuicTimerWheelUpdateConnection(
-    _Inout_ QUIC_TIMER_WHEEL* TimerWheel,
-    _Inout_ QUIC_CONNECTION* Connection
-    )
-{
-    uint64_t ExpirationTime = QuicConnGetNextExpirationTime(Connection);
-
-    if (Connection->TimerLink.Flink != NULL) {
-        //
-        // Connection is already in the timer wheel, so remove it first.
-        //
-        QuicListEntryRemove(&Connection->TimerLink);
-
-        if (ExpirationTime == UINT64_MAX) {
-            TimerWheel->ConnectionCount--;
-        }
-
-    } else {
-
-        //
-        // It wasn't in the wheel already, so we must be adding it to the
-        // wheel.
-        //
-        if (ExpirationTime != UINT64_MAX) {
-            TimerWheel->ConnectionCount++;
-        }
-    }
-
-    if (ExpirationTime == UINT64_MAX) {
-        //
-        // No more timers left, go ahead and invalidate its link.
-        //
-        Connection->TimerLink.Flink = NULL;
-<<<<<<< HEAD
-        QuicTraceLogVerbose(FN_timer_wheel81cdeec6b49931c5023712a597202fd3, "[time][%p] Removing Connection %p.", TimerWheel, Connection);
-=======
-        QuicTraceLogVerbose(
-            TimerWheelRemoveConnection,
-            "[time][%p] Removing Connection %p.",
-            TimerWheel,
-            Connection);
->>>>>>> eaf136f3
-
-        if (Connection == TimerWheel->NextConnection) {
-            QuicTimerWheelUpdate(TimerWheel);
-        }
-
-    } else {
-
-        uint32_t SlotIndex = TIME_TO_SLOT_INDEX(TimerWheel, ExpirationTime);
-
-        //
-        // Insert the connection into the slot, in the correct order. We search
-        // the slot's list in reverse order, with the assumption that most new
-        // timers will on average be later than existing ones.
-        //
-        QUIC_LIST_ENTRY* ListHead = &TimerWheel->Slots[SlotIndex];
-        QUIC_LIST_ENTRY* Entry = ListHead->Blink;
-
-        while (Entry != ListHead) {
-            QUIC_CONNECTION* ConnectionEntry =
-                QUIC_CONTAINING_RECORD(Entry, QUIC_CONNECTION, TimerLink);
-            uint64_t EntryExpirationTime = QuicConnGetNextExpirationTime(ConnectionEntry);
-
-            if (ExpirationTime > EntryExpirationTime) {
-                break;
-            }
-
-            Entry = Entry->Blink;
-        }
-
-        //
-        // Insert after the current entry.
-        //
-        QuicListInsertHead(Entry, &Connection->TimerLink);
-
-<<<<<<< HEAD
-        QuicTraceLogVerbose(FN_timer_wheeld2b1827f1f200d2b4dbb6877c4a43410, "[time][%p] Updating Connection %p.", TimerWheel, Connection);
-=======
-        QuicTraceLogVerbose(
-            TimerWheelUpdateConnection,
-            "[time][%p] Updating Connection %p.",
-            TimerWheel,
-            Connection);
->>>>>>> eaf136f3
-
-        //
-        // Make sure the next expiration time/connection is still correct.
-        //
-        if (ExpirationTime < TimerWheel->NextExpirationTime) {
-            TimerWheel->NextExpirationTime = ExpirationTime;
-            TimerWheel->NextConnection = Connection;
-<<<<<<< HEAD
-            QuicTraceLogVerbose(FN_timer_wheelfc323a336f8107161c44f48769b0a3fa, "[time][%p] Next Expiration = {%llu, %p}.",
-                TimerWheel, ExpirationTime, Connection);
-=======
-            QuicTraceLogVerbose(
-                TimerWheelNextExpiration,
-                "[time][%p] Next Expiration = {%llu, %p}.",
-                TimerWheel,
-                ExpirationTime,
-                Connection);
->>>>>>> eaf136f3
-        } else if (Connection == TimerWheel->NextConnection) {
-            QuicTimerWheelUpdate(TimerWheel);
-        }
-
-        //
-        // Resize the timer wheel if we have too many connections for the
-        // current size.
-        //
-        if (TimerWheel->ConnectionCount >
-            TimerWheel->SlotCount * QUIC_TIMER_WHEEL_MAX_LOAD_FACTOR) {
-            QuicTimerWheelResize(TimerWheel);
-        }
-    }
-}
-
-_IRQL_requires_max_(PASSIVE_LEVEL)
-uint64_t
-QuicTimerWheelGetWaitTime(
-    _In_ QUIC_TIMER_WHEEL* TimerWheel
-    )
-{
-    uint64_t Delay;
-    if (TimerWheel->NextExpirationTime != UINT64_MAX) {
-        uint64_t TimeNow = QuicTimeUs64();
-        if (TimerWheel->NextExpirationTime <= TimeNow) {
-            //
-            // The next timer is already in the past. It needs to be processed
-            // immediately.
-            //
-            Delay = 0;
-        } else {
-            //
-            // Convert the absolute expiration time to a relative delay. Add one
-            // to the delay to ensure we don't end up expiring our wait too
-            // early.
-            //
-            Delay = US_TO_MS(TimerWheel->NextExpirationTime - TimeNow) + 1;
-        }
-    } else {
-        //
-        // No timers in the timer wheel currently.
-        //
-        Delay = UINT64_MAX;
-    }
-    return Delay;
-}
-
-_IRQL_requires_max_(PASSIVE_LEVEL)
-void
-QuicTimerWheelGetExpired(
-    _Inout_ QUIC_TIMER_WHEEL* TimerWheel,
-    _In_ uint64_t TimeNow,
-    _Inout_ QUIC_LIST_ENTRY* OutputListHead
-    )
-{
-    //
-    // Iterate through every slot to find all the connections that now have
-    // expired timers.
-    //
-    for (uint32_t i = 0; i < TimerWheel->SlotCount; ++i) {
-        QUIC_LIST_ENTRY* ListHead = &TimerWheel->Slots[i];
-        QUIC_LIST_ENTRY* Entry = ListHead->Flink;
-        while (Entry != ListHead) {
-            QUIC_CONNECTION* ConnectionEntry =
-                QUIC_CONTAINING_RECORD(Entry, QUIC_CONNECTION, TimerLink);
-            uint64_t EntryExpirationTime = QuicConnGetNextExpirationTime(ConnectionEntry);
-            if (EntryExpirationTime > TimeNow) {
-                break;
-            }
-            Entry = Entry->Flink;
-            QuicListEntryRemove(&ConnectionEntry->TimerLink);
-            QuicListInsertTail(OutputListHead, &ConnectionEntry->TimerLink);
-            TimerWheel->ConnectionCount--;
-        }
-    }
-}
+/*++
+
+    Copyright (c) Microsoft Corporation.
+    Licensed under the MIT License.
+
+Abstract:
+
+    The following functions along with the QuicConnTimer* ones in connection.c
+    implement a custom timer wheel algorithm for MsQuic. The design takes
+    advantage of the fact that each connection is 'owned' by a single worker
+    at a time, and that worker already drives the execution, serially, for all
+    those connections. Using this interface, the worker can also drive the
+    expiration of all the timers that belong to those connections, removing the
+    need for the platform to provide any timer implementation, and providing a
+    more efficient total timer solution.
+
+    The timer wheel consists of a few main parts:
+
+        Connections - Each connection maintains its own internal array of all
+        its timers. It only reports the soonest/next time to the timer wheel.
+        The timer wheel itself doesn't care about anything other than that value
+        from the connection.
+
+        Slots - This is a very simple hash table of time slots. Each slot holds
+        all connections with a next expiration time modulo the total slot count.
+
+        Slot Entry - Each slot is made up of a sorted, doubly-linked list of
+        connections.
+
+        Next Expiration - Along with all the connections in the timer wheel, the
+        timer wheel also explicitly keeps track of the next expiration time and
+        connection for quick next delay calculations.
+
+    With these parts, the timer wheel is able to support insertion, update and
+    removal of any number of timers (and their associated connection).
+
+    Insertion or update consists of getting the next expiration time from the
+    connection, calculating the correct slot and then doing an insert into the
+    slot's sorted list of connections. Additionally, the next expiration is
+    updated if the new timer is the soonest to expire.
+
+    Removal consists of removing the connection from the doubly-linked list and
+    updating the timer wheel's next expiration if this connection was currently
+    next to expire.
+
+--*/
+
+#include "precomp.h"
+#include "timer_wheel.c.clog.h"
+
+//
+// The initial count of slots in the timer wheel.
+//
+#define QUIC_TIMER_WHEEL_INITIAL_SLOT_COUNT     32
+
+//
+// On average, the max number of connections per slot.
+//
+#define QUIC_TIMER_WHEEL_MAX_LOAD_FACTOR    32
+
+//
+// Helper to get the slot index for a given time.
+//
+#define TIME_TO_SLOT_INDEX(TimerWheel, TimeUs) \
+    ((US_TO_MS(TimeUs) / 1000) % TimerWheel->SlotCount)
+
+_IRQL_requires_max_(PASSIVE_LEVEL)
+QUIC_STATUS
+QuicTimerWheelInitialize(
+    _Inout_ QUIC_TIMER_WHEEL* TimerWheel
+    )
+{
+    TimerWheel->NextExpirationTime = UINT64_MAX;
+    TimerWheel->ConnectionCount = 0;
+    TimerWheel->NextConnection = NULL;
+    TimerWheel->SlotCount = QUIC_TIMER_WHEEL_INITIAL_SLOT_COUNT;
+    TimerWheel->Slots =
+        QUIC_ALLOC_NONPAGED(QUIC_TIMER_WHEEL_INITIAL_SLOT_COUNT * sizeof(QUIC_LIST_ENTRY));
+    if (TimerWheel->Slots == NULL) {
+        QuicTraceEvent(AllocFailure, "Allocation of '%s' failed. (%llu bytes)", "timerwheel slots",
+            QUIC_TIMER_WHEEL_INITIAL_SLOT_COUNT * sizeof(QUIC_LIST_ENTRY));
+        return QUIC_STATUS_OUT_OF_MEMORY;
+    }
+
+    for (uint32_t i = 0; i < TimerWheel->SlotCount; ++i) {
+        QuicListInitializeHead(&TimerWheel->Slots[i]);
+    }
+
+    return QUIC_STATUS_SUCCESS;
+}
+
+_IRQL_requires_max_(PASSIVE_LEVEL)
+void
+QuicTimerWheelUninitialize(
+    _Inout_ QUIC_TIMER_WHEEL* TimerWheel
+    )
+{
+    for (uint32_t i = 0; i < TimerWheel->SlotCount; ++i) {
+        QUIC_LIST_ENTRY* ListHead = &TimerWheel->Slots[i];
+        QUIC_LIST_ENTRY* Entry = ListHead->Flink;
+        while (Entry != ListHead) {
+            QUIC_CONNECTION* Connection =
+                QUIC_CONTAINING_RECORD(Entry, QUIC_CONNECTION, TimerLink);
+            QuicTraceLogConnWarning(
+                StillInTimerWheel,
+                Connection,
+                "Still in timer wheel! Connection was likely leaked!");
+            Entry = Entry->Blink;
+        }
+        QUIC_TEL_ASSERT(QuicListIsEmpty(&TimerWheel->Slots[i]));
+    }
+    QUIC_TEL_ASSERT(TimerWheel->ConnectionCount == 0);
+    QUIC_TEL_ASSERT(TimerWheel->NextConnection == NULL);
+    QUIC_TEL_ASSERT(TimerWheel->NextExpirationTime == UINT64_MAX);
+
+    QUIC_FREE(TimerWheel->Slots);
+}
+
+_IRQL_requires_max_(PASSIVE_LEVEL)
+void
+QuicTimerWheelResize(
+    _Inout_ QUIC_TIMER_WHEEL* TimerWheel
+    )
+{
+    uint32_t NewSlotCount = TimerWheel->SlotCount * 2;
+    if (NewSlotCount <= TimerWheel->SlotCount) {
+        //
+        // Max size has been reached.
+        //
+        return;
+    }
+
+    QUIC_LIST_ENTRY* NewSlots =
+        QUIC_ALLOC_NONPAGED(NewSlotCount * sizeof(QUIC_LIST_ENTRY));
+    if (NewSlots == NULL) {
+        QuicTraceEvent(AllocFailure, "Allocation of '%s' failed. (%llu bytes)", "timerwheel slots (realloc)",
+            NewSlotCount * sizeof(QUIC_LIST_ENTRY));
+        return;
+    }
+
+    QuicTraceLogVerbose(
+        TimerWheelResize,
+        "[time][%p] Resizing timer wheel (new slot count = %u).",
+        TimerWheel,
+        NewSlotCount);
+
+    for (uint32_t i = 0; i < NewSlotCount; ++i) {
+        QuicListInitializeHead(&NewSlots[i]);
+    }
+
+    uint32_t OldSlotCount = TimerWheel->SlotCount;
+    QUIC_LIST_ENTRY* OldSlots = TimerWheel->Slots;
+
+    TimerWheel->SlotCount = NewSlotCount;
+    TimerWheel->Slots = NewSlots;
+
+    for (uint32_t i = 0; i < OldSlotCount; ++i) {
+        //
+        // Iterate through each old slot, remove all connections and add them
+        // to the new slots.
+        //
+        while (!QuicListIsEmpty(&OldSlots[i])) {
+            QUIC_CONNECTION* Connection =
+                QUIC_CONTAINING_RECORD(
+                    QuicListRemoveHead(&OldSlots[i]),
+                    QUIC_CONNECTION,
+                    TimerLink);
+            uint64_t ExpirationTime = QuicConnGetNextExpirationTime(Connection);
+            uint32_t SlotIndex = TIME_TO_SLOT_INDEX(TimerWheel, ExpirationTime);
+
+            //
+            // Insert the connection into the slot, in the correct order. We search
+            // the slot's list in reverse order, with the assumption that most new
+            // timers will on average be later than existing ones.
+            //
+            QUIC_LIST_ENTRY* ListHead = &TimerWheel->Slots[SlotIndex];
+            QUIC_LIST_ENTRY* Entry = ListHead->Blink;
+
+            while (Entry != ListHead) {
+                QUIC_CONNECTION* ConnectionEntry =
+                    QUIC_CONTAINING_RECORD(Entry, QUIC_CONNECTION, TimerLink);
+                uint64_t EntryExpirationTime = QuicConnGetNextExpirationTime(ConnectionEntry);
+
+                if (ExpirationTime > EntryExpirationTime) {
+                    break;
+                }
+
+                Entry = Entry->Blink;
+            }
+
+            //
+            // Insert after the current entry.
+            //
+            QuicListInsertHead(Entry, &Connection->TimerLink);
+        }
+    }
+}
+
+//
+// Called to update NextConnection and NextExpirationTime when the
+// current NextConnection is updated.
+//
+_IRQL_requires_max_(PASSIVE_LEVEL)
+void
+QuicTimerWheelUpdate(
+    _Inout_ QUIC_TIMER_WHEEL* TimerWheel
+    )
+{
+    TimerWheel->NextExpirationTime = UINT64_MAX;
+    TimerWheel->NextConnection = NULL;
+
+    //
+    // Loop over the slots to find the connection with the earliest
+    // expiration time.
+    //
+    for (uint32_t i = 0; i < TimerWheel->SlotCount; ++i) {
+        if (!QuicListIsEmpty(&TimerWheel->Slots[i])) {
+            QUIC_CONNECTION* ConnectionEntry =
+                QUIC_CONTAINING_RECORD(
+                    TimerWheel->Slots[i].Flink,
+                    QUIC_CONNECTION,
+                    TimerLink);
+            uint64_t EntryExpirationTime = QuicConnGetNextExpirationTime(ConnectionEntry);
+            if (EntryExpirationTime < TimerWheel->NextExpirationTime) {
+                TimerWheel->NextExpirationTime = EntryExpirationTime;
+                TimerWheel->NextConnection = ConnectionEntry;
+            }
+        }
+    }
+
+    if (TimerWheel->NextConnection == NULL) {
+        QuicTraceLogVerbose(
+            TimerWheelNextExpirationNull,
+            "[time][%p] Next Expiration = {NULL}.",
+            TimerWheel);
+    } else {
+        QuicTraceLogVerbose(
+            TimerWheelNextExpiration,
+            "[time][%p] Next Expiration = {%llu, %p}.",
+            TimerWheel,
+            TimerWheel->NextExpirationTime,
+            TimerWheel->NextConnection);
+    }
+}
+
+_IRQL_requires_max_(PASSIVE_LEVEL)
+void
+QuicTimerWheelRemoveConnection(
+    _Inout_ QUIC_TIMER_WHEEL* TimerWheel,
+    _Inout_ QUIC_CONNECTION* Connection
+    )
+{
+    if (Connection->TimerLink.Flink != NULL) {
+        //
+        // If the connection was in the timer wheel, remove its entry in the
+        // doubly-link list.
+        //
+        QuicTraceLogVerbose(
+            TimerWheelRemoveConnection,
+            "[time][%p] Removing Connection %p.",
+            TimerWheel,
+            Connection);
+        QuicListEntryRemove(&Connection->TimerLink);
+        Connection->TimerLink.Flink = NULL;
+        TimerWheel->ConnectionCount--;
+
+        if (Connection == TimerWheel->NextConnection) {
+            QuicTimerWheelUpdate(TimerWheel);
+        }
+    }
+}
+
+_IRQL_requires_max_(PASSIVE_LEVEL)
+void
+QuicTimerWheelUpdateConnection(
+    _Inout_ QUIC_TIMER_WHEEL* TimerWheel,
+    _Inout_ QUIC_CONNECTION* Connection
+    )
+{
+    uint64_t ExpirationTime = QuicConnGetNextExpirationTime(Connection);
+
+    if (Connection->TimerLink.Flink != NULL) {
+        //
+        // Connection is already in the timer wheel, so remove it first.
+        //
+        QuicListEntryRemove(&Connection->TimerLink);
+
+        if (ExpirationTime == UINT64_MAX) {
+            TimerWheel->ConnectionCount--;
+        }
+
+    } else {
+
+        //
+        // It wasn't in the wheel already, so we must be adding it to the
+        // wheel.
+        //
+        if (ExpirationTime != UINT64_MAX) {
+            TimerWheel->ConnectionCount++;
+        }
+    }
+
+    if (ExpirationTime == UINT64_MAX) {
+        //
+        // No more timers left, go ahead and invalidate its link.
+        //
+        Connection->TimerLink.Flink = NULL;
+        QuicTraceLogVerbose(
+            TimerWheelRemoveConnection,
+            "[time][%p] Removing Connection %p.",
+            TimerWheel,
+            Connection);
+
+        if (Connection == TimerWheel->NextConnection) {
+            QuicTimerWheelUpdate(TimerWheel);
+        }
+
+    } else {
+
+        uint32_t SlotIndex = TIME_TO_SLOT_INDEX(TimerWheel, ExpirationTime);
+
+        //
+        // Insert the connection into the slot, in the correct order. We search
+        // the slot's list in reverse order, with the assumption that most new
+        // timers will on average be later than existing ones.
+        //
+        QUIC_LIST_ENTRY* ListHead = &TimerWheel->Slots[SlotIndex];
+        QUIC_LIST_ENTRY* Entry = ListHead->Blink;
+
+        while (Entry != ListHead) {
+            QUIC_CONNECTION* ConnectionEntry =
+                QUIC_CONTAINING_RECORD(Entry, QUIC_CONNECTION, TimerLink);
+            uint64_t EntryExpirationTime = QuicConnGetNextExpirationTime(ConnectionEntry);
+
+            if (ExpirationTime > EntryExpirationTime) {
+                break;
+            }
+
+            Entry = Entry->Blink;
+        }
+
+        //
+        // Insert after the current entry.
+        //
+        QuicListInsertHead(Entry, &Connection->TimerLink);
+
+        QuicTraceLogVerbose(
+            TimerWheelUpdateConnection,
+            "[time][%p] Updating Connection %p.",
+            TimerWheel,
+            Connection);
+
+        //
+        // Make sure the next expiration time/connection is still correct.
+        //
+        if (ExpirationTime < TimerWheel->NextExpirationTime) {
+            TimerWheel->NextExpirationTime = ExpirationTime;
+            TimerWheel->NextConnection = Connection;
+            QuicTraceLogVerbose(
+                TimerWheelNextExpiration,
+                "[time][%p] Next Expiration = {%llu, %p}.",
+                TimerWheel,
+                ExpirationTime,
+                Connection);
+        } else if (Connection == TimerWheel->NextConnection) {
+            QuicTimerWheelUpdate(TimerWheel);
+        }
+
+        //
+        // Resize the timer wheel if we have too many connections for the
+        // current size.
+        //
+        if (TimerWheel->ConnectionCount >
+            TimerWheel->SlotCount * QUIC_TIMER_WHEEL_MAX_LOAD_FACTOR) {
+            QuicTimerWheelResize(TimerWheel);
+        }
+    }
+}
+
+_IRQL_requires_max_(PASSIVE_LEVEL)
+uint64_t
+QuicTimerWheelGetWaitTime(
+    _In_ QUIC_TIMER_WHEEL* TimerWheel
+    )
+{
+    uint64_t Delay;
+    if (TimerWheel->NextExpirationTime != UINT64_MAX) {
+        uint64_t TimeNow = QuicTimeUs64();
+        if (TimerWheel->NextExpirationTime <= TimeNow) {
+            //
+            // The next timer is already in the past. It needs to be processed
+            // immediately.
+            //
+            Delay = 0;
+        } else {
+            //
+            // Convert the absolute expiration time to a relative delay. Add one
+            // to the delay to ensure we don't end up expiring our wait too
+            // early.
+            //
+            Delay = US_TO_MS(TimerWheel->NextExpirationTime - TimeNow) + 1;
+        }
+    } else {
+        //
+        // No timers in the timer wheel currently.
+        //
+        Delay = UINT64_MAX;
+    }
+    return Delay;
+}
+
+_IRQL_requires_max_(PASSIVE_LEVEL)
+void
+QuicTimerWheelGetExpired(
+    _Inout_ QUIC_TIMER_WHEEL* TimerWheel,
+    _In_ uint64_t TimeNow,
+    _Inout_ QUIC_LIST_ENTRY* OutputListHead
+    )
+{
+    //
+    // Iterate through every slot to find all the connections that now have
+    // expired timers.
+    //
+    for (uint32_t i = 0; i < TimerWheel->SlotCount; ++i) {
+        QUIC_LIST_ENTRY* ListHead = &TimerWheel->Slots[i];
+        QUIC_LIST_ENTRY* Entry = ListHead->Flink;
+        while (Entry != ListHead) {
+            QUIC_CONNECTION* ConnectionEntry =
+                QUIC_CONTAINING_RECORD(Entry, QUIC_CONNECTION, TimerLink);
+            uint64_t EntryExpirationTime = QuicConnGetNextExpirationTime(ConnectionEntry);
+            if (EntryExpirationTime > TimeNow) {
+                break;
+            }
+            Entry = Entry->Flink;
+            QuicListEntryRemove(&ConnectionEntry->TimerLink);
+            QuicListInsertTail(OutputListHead, &ConnectionEntry->TimerLink);
+            TimerWheel->ConnectionCount--;
+        }
+    }
+}