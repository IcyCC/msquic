/*++

    Copyright (c) Microsoft Corporation.
    Licensed under the MIT License.

Abstract:

    This module coordinates processing for operations. The operations for a
    given connection are processed by a single thread, and connections are
    distributed over the set of available processors to balance the work.

    A "worker" maintains a queue of connections (each of which has a queue of
    operations to be processed), a queue of stateless operations and a timer
    wheel containing all the connections assigned to this worker that have
    active timers running.

    Each connection is assigned to a single worker, and is queued whenever it
    has operations to be processed.

--*/

#include "precomp.h"
<<<<<<< HEAD
#include "worker.c.clog.h"
=======
#ifdef QUIC_CLOG
#include "worker.c.clog.h"
#endif
>>>>>>> af64e177

//
// Thread callback for processing the work queued for the worker.
//
QUIC_THREAD_CALLBACK(QuicWorkerThread, Context);

_IRQL_requires_max_(PASSIVE_LEVEL)
QUIC_STATUS
QuicWorkerInitialize(
    _In_opt_ const void* Owner,
    _In_ uint16_t ThreadFlags,
    _In_ uint8_t IdealProcessor,
    _Inout_ QUIC_WORKER* Worker
    )
{
    QUIC_STATUS Status;

    QuicTraceEvent(
        WorkerCreated,
        "[wrkr][%p] Created, IdealProc=%hhu Owner=%p",
        Worker,
        IdealProcessor,
        Owner);

    Worker->Enabled = TRUE;
    Worker->IdealProcessor = IdealProcessor;
    QuicDispatchLockInitialize(&Worker->Lock);
    QuicEventInitialize(&Worker->Ready, FALSE, FALSE);
    QuicListInitializeHead(&Worker->Connections);
    QuicListInitializeHead(&Worker->Operations);
    QuicPoolInitialize(FALSE, sizeof(QUIC_STREAM), &Worker->StreamPool);
    QuicPoolInitialize(FALSE, sizeof(QUIC_SEND_REQUEST), &Worker->SendRequestPool);
    QuicSentPacketPoolInitialize(&Worker->SentPacketPool);
    QuicPoolInitialize(FALSE, sizeof(QUIC_API_CONTEXT), &Worker->ApiContextPool);
    QuicPoolInitialize(FALSE, sizeof(QUIC_STATELESS_CONTEXT), &Worker->StatelessContextPool);
    QuicPoolInitialize(FALSE, sizeof(QUIC_OPERATION), &Worker->OperPool);

    Status = QuicTimerWheelInitialize(&Worker->TimerWheel);
    if (QUIC_FAILED(Status)) {
        goto Error;
    }

    QUIC_THREAD_CONFIG ThreadConfig = {
        ThreadFlags,
        IdealProcessor,
        "quic_worker",
        QuicWorkerThread,
        Worker
    };

    Status = QuicThreadCreate(&ThreadConfig, &Worker->Thread);
    if (QUIC_FAILED(Status)) {
        QuicTraceEvent(
            WorkerErrorStatus,
            "[wrkr][%p] ERROR, %u, %s.",
            Worker,
            Status,
            "QuicThreadCreate");
        Status = QUIC_STATUS_OUT_OF_MEMORY;
        QuicTimerWheelUninitialize(&Worker->TimerWheel);
        goto Error;
    }

    Status = QUIC_STATUS_SUCCESS;

Error:

    if (QUIC_FAILED(Status)) {
        QuicPoolUninitialize(&Worker->StreamPool);
        QuicPoolUninitialize(&Worker->SendRequestPool);
        QuicSentPacketPoolUninitialize(&Worker->SentPacketPool);
        QuicPoolUninitialize(&Worker->ApiContextPool);
        QuicPoolUninitialize(&Worker->StatelessContextPool);
        QuicPoolUninitialize(&Worker->OperPool);
        QuicEventUninitialize(Worker->Ready);
        QuicDispatchLockUninitialize(&Worker->Lock);
    }

    return Status;
}

_IRQL_requires_max_(PASSIVE_LEVEL)
void
QuicWorkerUninitialize(
    _In_ QUIC_WORKER* Worker
    )
{
    QuicTraceEvent(
        WorkerCleanup,
        "[wrkr][%p] Cleaning up",
        Worker);

    //
    // Prevent the thread from processing any more operations.
    //
    Worker->Enabled = FALSE;

    //
    // Wait for the thread to finish.
    //
    QuicEventSet(Worker->Ready);
    QuicThreadWait(&Worker->Thread);
    QuicThreadDelete(&Worker->Thread);

    QUIC_TEL_ASSERT(QuicListIsEmpty(&Worker->Connections));
    QUIC_TEL_ASSERT(QuicListIsEmpty(&Worker->Operations));

    QuicPoolUninitialize(&Worker->StreamPool);
    QuicPoolUninitialize(&Worker->SendRequestPool);
    QuicSentPacketPoolUninitialize(&Worker->SentPacketPool);
    QuicPoolUninitialize(&Worker->ApiContextPool);
    QuicPoolUninitialize(&Worker->StatelessContextPool);
    QuicPoolUninitialize(&Worker->OperPool);
    QuicEventUninitialize(Worker->Ready);
    QuicDispatchLockUninitialize(&Worker->Lock);
    QuicTimerWheelUninitialize(&Worker->TimerWheel);

    QuicTraceEvent(
        WorkerDestroyed,
        "[wrkr][%p] Destroyed",
        Worker);
}

_IRQL_requires_max_(DISPATCH_LEVEL)
void
QuicWorkerAssignConnection(
    _In_ QUIC_WORKER* Worker,
    _In_ QUIC_CONNECTION* Connection
    )
{
    QUIC_DBG_ASSERT(Connection->Worker != Worker);
    Connection->Worker = Worker;
    QuicTraceEvent(
        ConnAssignWorker,
        "[conn][%p] Assigned worker: %p",
        Connection,
        Worker);
}

BOOLEAN
QuicWorkerIsIdle(
    _In_ const QUIC_WORKER* Worker
    )
{
    return
        QuicListIsEmpty(&Worker->Connections) &&
        QuicListIsEmpty(&Worker->Operations);
}

_IRQL_requires_max_(DISPATCH_LEVEL)
void
QuicWorkerQueueConnection(
    _In_ QUIC_WORKER* Worker,
    _In_ QUIC_CONNECTION* Connection
    )
{
    QUIC_DBG_ASSERT(Connection->Worker != NULL);

    QuicDispatchLockAcquire(&Worker->Lock);

    BOOLEAN WakeWorkerThread;
    if (!Connection->WorkerProcessing && !Connection->HasQueuedWork) {
        WakeWorkerThread = QuicWorkerIsIdle(Worker);
        Connection->Stats.Schedule.LastQueueTime = QuicTimeUs32();
        QuicTraceEvent(
            ConnScheduleState,
            "[conn][%p] Scheduling: %u",
            Connection,
            QUIC_SCHEDULE_QUEUED);
        QuicConnAddRef(Connection, QUIC_CONN_REF_WORKER);
        QuicListInsertTail(&Worker->Connections, &Connection->WorkerLink);
    } else {
        WakeWorkerThread = FALSE;
    }

    Connection->HasQueuedWork = TRUE;

    QuicDispatchLockRelease(&Worker->Lock);

    if (WakeWorkerThread) {
        QuicEventSet(Worker->Ready);
    }
}

_IRQL_requires_max_(DISPATCH_LEVEL)
void
QuicWorkerMoveConnection(
    _In_ QUIC_WORKER* Worker,
    _In_ QUIC_CONNECTION* Connection
    )
{
    QUIC_DBG_ASSERT(Connection->Worker != NULL);

    QuicDispatchLockAcquire(&Worker->Lock);

    BOOLEAN WakeWorkerThread = QuicWorkerIsIdle(Worker);

    if (Connection->HasQueuedWork) {
        Connection->Stats.Schedule.LastQueueTime = QuicTimeUs32();
        QuicTraceEvent(
            ConnScheduleState,
            "[conn][%p] Scheduling: %u",
            Connection,
            QUIC_SCHEDULE_QUEUED);
        QuicConnAddRef(Connection, QUIC_CONN_REF_WORKER);
        QuicListInsertTail(&Worker->Connections, &Connection->WorkerLink);
    }

    QuicDispatchLockRelease(&Worker->Lock);

    if (WakeWorkerThread) {
        QuicEventSet(Worker->Ready);
    }
}

_IRQL_requires_max_(DISPATCH_LEVEL)
void
QuicWorkerQueueOperation(
    _In_ QUIC_WORKER* Worker,
    _In_ QUIC_OPERATION* Operation
    )
{
    QuicDispatchLockAcquire(&Worker->Lock);

    BOOLEAN WakeWorkerThread;
    if (Worker->OperationCount < MsQuicLib.Settings.MaxStatelessOperations &&
        QuicLibraryTryAddRefBinding(Operation->STATELESS.Context->Binding)) {
        Operation->STATELESS.Context->HasBindingRef = TRUE;
        WakeWorkerThread = QuicWorkerIsIdle(Worker);
        QuicListInsertTail(&Worker->Operations, &Operation->Link);
        Worker->OperationCount++;
        Operation = NULL;

    } else {
        WakeWorkerThread = FALSE;
        Worker->DroppedOperationCount++;
    }

    QuicDispatchLockRelease(&Worker->Lock);

    if (Operation != NULL) {
        const QUIC_BINDING* Binding = Operation->STATELESS.Context->Binding;
        const QUIC_RECV_PACKET* Packet =
            QuicDataPathRecvDatagramToRecvPacket(
                Operation->STATELESS.Context->Datagram);
        QuicPacketLogDrop(Binding, Packet, "Worker operation limit reached");
        QuicOperationFree(Worker, Operation);
    } else if (WakeWorkerThread) {
        QuicEventSet(Worker->Ready);
    }
}

//
// Called when a worker changes between the idle and active state.
//
_IRQL_requires_max_(PASSIVE_LEVEL)
void
QuicWorkerToggleActivityState(
    _In_ QUIC_WORKER* Worker,
    _In_ uint32_t Arg
    )
{
    Worker->IsActive = !Worker->IsActive;
    QuicTraceEvent(
        WorkerActivityStateUpdated,
        "[wrkr][%p] IsActive = %hhu, Arg = %u",
        Worker,
        Worker->IsActive,
        Arg);
}

_IRQL_requires_max_(PASSIVE_LEVEL)
void
QuicWorkerUpdateQueueDelay(
    _In_ QUIC_WORKER* Worker,
    _In_ uint32_t TimeInQueueUs
    )
{
    Worker->AverageQueueDelay = (7 * Worker->AverageQueueDelay + TimeInQueueUs) / 8;
    QuicTraceEvent(
        WorkerQueueDelayUpdated,
        "[wrkr][%p] QueueDelay = %u",
        Worker,
        Worker->AverageQueueDelay);
}

_IRQL_requires_max_(PASSIVE_LEVEL)
void
QuicWorkerResetQueueDelay(
    _In_ QUIC_WORKER* Worker
    )
{
    Worker->AverageQueueDelay = 0;
    QuicTraceEvent(
        WorkerQueueDelayUpdated,
        "[wrkr][%p] QueueDelay = %u",
        Worker,
        Worker->AverageQueueDelay);
}

_IRQL_requires_max_(PASSIVE_LEVEL)
QUIC_CONNECTION*
QuicWorkerGetNextConnection(
    _In_ QUIC_WORKER* Worker
    )
{
    QUIC_CONNECTION* Connection;

    if (Worker->Enabled) {
        QuicDispatchLockAcquire(&Worker->Lock);

        if (QuicListIsEmpty(&Worker->Connections)) {
            Connection = NULL;
        } else {
            Connection =
                QUIC_CONTAINING_RECORD(
                    QuicListRemoveHead(&Worker->Connections), QUIC_CONNECTION, WorkerLink);
            QUIC_DBG_ASSERT(!Connection->WorkerProcessing);
            QUIC_DBG_ASSERT(Connection->HasQueuedWork);
            Connection->HasQueuedWork = FALSE;
            Connection->WorkerProcessing = TRUE;
        }

        QuicDispatchLockRelease(&Worker->Lock);
    } else {
        Connection = NULL;
    }

    return Connection;
}

_IRQL_requires_max_(PASSIVE_LEVEL)
QUIC_OPERATION*
QuicWorkerGetNextOperation(
    _In_ QUIC_WORKER* Worker
    )
{
    QUIC_OPERATION* Operation;

    if (Worker->Enabled) {
        QuicDispatchLockAcquire(&Worker->Lock);

        if (Worker->OperationCount == 0) {
            Operation = NULL;
        } else {
            Operation =
                QUIC_CONTAINING_RECORD(
                    QuicListRemoveHead(&Worker->Operations), QUIC_OPERATION, Link);
#if DEBUG
            Operation->Link.Flink = NULL;
#endif
            Worker->OperationCount--;
        }

        QuicDispatchLockRelease(&Worker->Lock);
    } else {
        Operation = NULL;
    }

    return Operation;
}

_IRQL_requires_max_(PASSIVE_LEVEL)
void
QuicWorkerProcessTimers(
    _In_ QUIC_WORKER* Worker
    )
{
    //
    // Get the list of all connections with expired timers from the timer wheel.
    //
    QUIC_LIST_ENTRY ExpiredTimers;
    QuicListInitializeHead(&ExpiredTimers);
    uint64_t TimeNow = QuicTimeUs64();
    QuicTimerWheelGetExpired(&Worker->TimerWheel, TimeNow, &ExpiredTimers);

    //
    // Indicate to all the connections that have expired timers.
    //
    while (!QuicListIsEmpty(&ExpiredTimers)) {
        QUIC_LIST_ENTRY* Entry = QuicListRemoveHead(&ExpiredTimers);
        Entry->Flink = NULL;

        QUIC_CONNECTION* Connection =
            QUIC_CONTAINING_RECORD(Entry, QUIC_CONNECTION, TimerLink);

        Connection->WorkerThreadID = Worker->ThreadID;
        QuicSessionAttachSilo(Connection->Session);
        QuicConnTimerExpired(Connection, TimeNow);
        QuicSessionDetachSilo();
        Connection->WorkerThreadID = 0;
    }
}

_IRQL_requires_max_(PASSIVE_LEVEL)
void
QuicWorkerProcessConnection(
    _In_ QUIC_WORKER* Worker,
    _In_ QUIC_CONNECTION* Connection
    )
{
    QuicTraceEvent(
        ConnScheduleState,
        "[conn][%p] Scheduling: %u",
        Connection,
        QUIC_SCHEDULE_PROCESSING);
    QuicSessionAttachSilo(Connection->Session);

    if (Connection->Stats.Schedule.LastQueueTime != 0) {
        QuicWorkerUpdateQueueDelay(
            Worker,
            QuicTimeDiff32(
                Connection->Stats.Schedule.LastQueueTime,
                QuicTimeUs32()));
    }

    //
    // Set the thread ID so reentrant API calls will execute inline.
    //
    Connection->WorkerThreadID = Worker->ThreadID;
    Connection->Stats.Schedule.DrainCount++;

    if (Connection->State.UpdateWorker) {
        //
        // If the connection is uninitialized already, it shouldn't have been
        // queued to move to a new worker in the first place.
        //
        QUIC_DBG_ASSERT(!Connection->State.Uninitialized);

        //
        // The connection was recently placed into this worker and needs any
        // pre-existing timers to be transitioned to this worker for processing.
        //
        Connection->State.UpdateWorker = FALSE;
        QuicTimerWheelUpdateConnection(&Worker->TimerWheel, Connection);

        //
        // When the worker changes the app layer needs to be informed so that
        // it can stay in sync with the per-processor partitioning state.
        //
        QUIC_CONNECTION_EVENT Event;
        Event.Type = QUIC_CONNECTION_EVENT_IDEAL_PROCESSOR_CHANGED;
        Event.IDEAL_PROCESSOR_CHANGED.IdealProcessor = Worker->IdealProcessor;
        QuicTraceLogConnVerbose(
            IndicateIdealProcChanged,
            Connection,
            "Indicating QUIC_CONNECTION_EVENT_IDEAL_PROCESSOR_CHANGED");
        (void)QuicConnIndicateEvent(Connection, &Event);
    }

    //
    // Process some operations.
    //
    BOOLEAN StillHasWorkToDo =
        QuicConnDrainOperations(Connection) | Connection->State.UpdateWorker;
    Connection->WorkerThreadID = 0;

    //
    // Determine whether the connection needs to be requeued.
    //
    QuicDispatchLockAcquire(&Worker->Lock);
    Connection->WorkerProcessing = FALSE;
    Connection->HasQueuedWork |= StillHasWorkToDo;

    BOOLEAN DoneWithConnection = TRUE;
    if (!Connection->State.UpdateWorker) {
        if (Connection->HasQueuedWork) {
            Connection->Stats.Schedule.LastQueueTime = QuicTimeUs32();
            QuicListInsertTail(&Worker->Connections, &Connection->WorkerLink);
            QuicTraceEvent(
                ConnScheduleState,
                "[conn][%p] Scheduling: %u",
                Connection,
                QUIC_SCHEDULE_QUEUED);
            DoneWithConnection = FALSE;
        } else {
            QuicTraceEvent(
                ConnScheduleState,
                "[conn][%p] Scheduling: %u",
                Connection,
                QUIC_SCHEDULE_IDLE);
        }
    }
    QuicDispatchLockRelease(&Worker->Lock);

    QuicSessionDetachSilo();

    if (DoneWithConnection) {
        if (Connection->State.UpdateWorker) {
            //
            // The connection should never be queued to a new worker if it's
            // already been uninitialized.
            //
            QUIC_DBG_ASSERT(!Connection->State.Uninitialized);
            //
            // Now that we know we want to process this connection, assign it
            // to the correct registration. Remove it from the current worker's
            // timer wheel, and it will be added to the new one, when first
            // processed on the other worker.
            //
            QuicTimerWheelRemoveConnection(&Worker->TimerWheel, Connection);
            QUIC_FRE_ASSERT(Connection->Registration != NULL);
            QuicRegistrationQueueNewConnection(Connection->Registration, Connection);
            QUIC_DBG_ASSERT(Worker != Connection->Worker);
            QuicWorkerMoveConnection(Connection->Worker, Connection);
        }

        //
        // This worker is no longer managing the connection, so we can
        // release its connection reference.
        //
        QuicConnRelease(Connection, QUIC_CONN_REF_WORKER);
    }
}

QUIC_THREAD_CALLBACK(QuicWorkerThread, Context)
{
    QUIC_WORKER* Worker = (QUIC_WORKER*)Context;

    Worker->ThreadID = QuicCurThreadID();
    Worker->IsActive = TRUE;
    QuicTraceEvent(
        WorkerStart,
        "[wrkr][%p] Start",
        Worker);

    //
    // TODO - Review how often QuicTimeUs64() is called in the thread. Perhaps
    // we can get it down to once per loop, passing the value along.
    //

    while (Worker->Enabled) {

        //
        // For every loop of the worker thread, in an attempt to balance things,
        // a single connection will be processed (if available), followed by a
        // single stateless operation (if available), and then by any expired
        // timers (which just queue more operations on connections).
        //

        QUIC_CONNECTION* Connection = QuicWorkerGetNextConnection(Worker);
        if (Connection != NULL) {
            QuicWorkerProcessConnection(Worker, Connection);
        }

        QUIC_OPERATION* Operation = QuicWorkerGetNextOperation(Worker);
        if (Operation != NULL) {
            QuicBindingProcessStatelessOperation(
                Operation->Type,
                Operation->STATELESS.Context);
            QuicOperationFree(Worker, Operation);
        }

        //
        // Get the delay until the next timer expires. Check to see if any
        // timers have expired; if so, process them. If not, only wait for the
        // next timer if we have run out of connections and stateless operations
        // to process.
        //
        uint64_t Delay = QuicTimerWheelGetWaitTime(&Worker->TimerWheel);

        if (Delay == 0) {
            //
            // Timers are ready to be processed.
            //
            QuicWorkerProcessTimers(Worker);

        } else if (Connection != NULL || Operation != NULL) {
            //
            // There still may be more connections or stateless operations to be
            // processed. Continue processing until there are no more. Then the
            // thread can wait for the timer delay.
            //
            continue;

        } else if (Delay != UINT64_MAX) {
            //
            // Since we have no connections and no stateless operations to
            // process at the moment, we need to wait for the ready event or the
            // next timer to expire.
            //
            if (Delay >= (uint64_t)UINT32_MAX) {
                Delay = UINT32_MAX - 1; // Max has special meaning for most platforms.
            }
            QuicWorkerToggleActivityState(Worker, (uint32_t)Delay);
            QuicWorkerResetQueueDelay(Worker);
            BOOLEAN ReadySet =
                QuicEventWaitWithTimeout(Worker->Ready, (uint32_t)Delay);
            QuicWorkerToggleActivityState(Worker, ReadySet);

            if (!ReadySet) {
                QuicWorkerProcessTimers(Worker);
            }

        } else {
            //
            // No active timers running, so just wait for the ready event.
            //
            QuicWorkerToggleActivityState(Worker, UINT32_MAX);
            QuicWorkerResetQueueDelay(Worker);
            QuicEventWaitForever(Worker->Ready);
            QuicWorkerToggleActivityState(Worker, TRUE);
        }
    }

    //
    // Because the session layer only waits for the session rundown to complete,
    // and because the connection releases the session rundown on handle close,
    // not free, it's possible that the worker thread still had the connection
    // in it's list by the time clean up started. So it needs to release any
    // remaining references on connections.
    //
    while (!QuicListIsEmpty(&Worker->Connections)) {
        QUIC_CONNECTION* Connection =
            QUIC_CONTAINING_RECORD(
                QuicListRemoveHead(&Worker->Connections), QUIC_CONNECTION, WorkerLink);
        if (!Connection->State.ExternalOwner) {
            //
            // If there is no external owner, shut down the connection so that
            // it's not leaked.
            //
            QuicTraceLogConnVerbose(
                AbandonOnLibShutdown,
                Connection,
                "Abandoning on shutdown");
            QuicConnOnShutdownComplete(Connection);
        }
        QuicConnRelease(Connection, QUIC_CONN_REF_WORKER);
    }

    while (!QuicListIsEmpty(&Worker->Operations)) {
        QUIC_OPERATION* Operation =
            QUIC_CONTAINING_RECORD(
                QuicListRemoveHead(&Worker->Operations), QUIC_OPERATION, Link);
#if DEBUG
        Operation->Link.Flink = NULL;
#endif
        QuicOperationFree(Worker, Operation);
    }

    QuicTraceEvent(
        WorkerStop,
        "[wrkr][%p] Stop",
        Worker);
    QUIC_THREAD_RETURN(QUIC_STATUS_SUCCESS);
}

_IRQL_requires_max_(PASSIVE_LEVEL)
QUIC_STATUS
QuicWorkerPoolInitialize(
    _In_opt_ const void* Owner,
    _In_ uint16_t ThreadFlags,
    _In_ uint8_t WorkerCount,
    _Out_ QUIC_WORKER_POOL** NewWorkerPool
    )
{
    QUIC_STATUS Status;

    QUIC_WORKER_POOL* WorkerPool =
        QUIC_ALLOC_NONPAGED(sizeof(QUIC_WORKER_POOL) + WorkerCount * sizeof(QUIC_WORKER));
    if (WorkerPool == NULL) {
        QuicTraceEvent(
            AllocFailure,
            "Allocation of '%s' failed. (%llu bytes)",
            "QUIC_WORKER_POOL",
            sizeof(QUIC_WORKER_POOL) + WorkerCount * sizeof(QUIC_WORKER));
        Status = QUIC_STATUS_OUT_OF_MEMORY;
        goto Error;
    }

    WorkerPool->WorkerCount = WorkerCount;
    WorkerPool->LastWorker = 0;
    QuicZeroMemory(WorkerPool->Workers, sizeof(QUIC_WORKER) * WorkerCount);

    //
    // Create the set of worker threads and soft affinitize them in order to
    // attempt to spread the connection workload out over multiple processors.
    //

    for (uint8_t i = 0; i < WorkerCount; i++) {
        Status = QuicWorkerInitialize(Owner, ThreadFlags, i, &WorkerPool->Workers[i]);
        if (QUIC_FAILED(Status)) {
            for (uint8_t j = 0; j < i; j++) {
                QuicWorkerUninitialize(&WorkerPool->Workers[j]);
            }
            goto Error;
        }
    }

    *NewWorkerPool = WorkerPool;
    Status = QUIC_STATUS_SUCCESS;

Error:

    if (QUIC_FAILED(Status)) {
        if (WorkerPool != NULL) {
            QUIC_FREE(WorkerPool);
        }
    }

    return Status;
}

_IRQL_requires_max_(PASSIVE_LEVEL)
void
QuicWorkerPoolUninitialize(
    _In_ QUIC_WORKER_POOL* WorkerPool
    )
{
    for (uint8_t i = 0; i < WorkerPool->WorkerCount; i++) {
        QuicWorkerUninitialize(&WorkerPool->Workers[i]);
    }

    QUIC_FREE(WorkerPool);
}

_IRQL_requires_max_(DISPATCH_LEVEL)
BOOLEAN
QuicWorkerPoolIsOverloaded(
    _In_ QUIC_WORKER_POOL* WorkerPool
    )
{
    for (uint8_t i = 0; i < WorkerPool->WorkerCount; ++i) {
        if (!QuicWorkerIsOverloaded(&WorkerPool->Workers[i])) {
            return FALSE;
        }
    }
    return TRUE;
}

_IRQL_requires_max_(DISPATCH_LEVEL)
uint8_t
QuicWorkerPoolGetLeastLoadedWorker(
    _In_ QUIC_WORKER_POOL* WorkerPool
    )
{
    //
    // In order to prevent bursts of calls to this function always returning
    // the same worker (because the worker's queue delay doesn't actually
    // increase until the connection is processed), we test all other workers
    // first to see if an equal or less loaded worker is available.
    //

    uint8_t Worker = (WorkerPool->LastWorker + 1) % WorkerPool->WorkerCount;
    uint64_t MinQueueDelay = WorkerPool->Workers[Worker].AverageQueueDelay;
    uint8_t MinQueueDelayWorker = Worker;

    while ((Worker != WorkerPool->LastWorker) && (MinQueueDelay > 0)) {
        Worker = (Worker + 1) % WorkerPool->WorkerCount;
        uint64_t QueueDelayTime = WorkerPool->Workers[Worker].AverageQueueDelay;
        if (QueueDelayTime < MinQueueDelay) {
            MinQueueDelay = QueueDelayTime;
            MinQueueDelayWorker = Worker;
        }
    }

    WorkerPool->LastWorker = MinQueueDelayWorker;
    return MinQueueDelayWorker;
}<|MERGE_RESOLUTION|>--- conflicted
+++ resolved
@@ -20,13 +20,9 @@
 --*/
 
 #include "precomp.h"
-<<<<<<< HEAD
-#include "worker.c.clog.h"
-=======
 #ifdef QUIC_CLOG
 #include "worker.c.clog.h"
 #endif
->>>>>>> af64e177
 
 //
 // Thread callback for processing the work queued for the worker.
