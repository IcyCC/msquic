--- conflicted
+++ resolved
@@ -1,196 +1,179 @@
-<?xml version="1.0" encoding="utf-8"?>
-<WindowsPerformanceRecorder Version="1.0" Author="Microsoft Corporation" Copyright="Microsoft Corporation" Company="Microsoft Corporation">
-  <Profiles>
-   <SystemCollector Id="SC_HighVolume" Realtime="false">
-      <BufferSize Value="1024"/>
-      <Buffers Value="20"/>
-    </SystemCollector>
-    <EventCollector Id="EC_LowVolume" Name="LowVolume">
-      <BufferSize Value="32"/>
-      <Buffers Value="32"/>
-    </EventCollector>
-    <EventCollector Id="EC_HighVolume" Name="High Volume">
-      <BufferSize Value="128"/>
-      <Buffers Value="64"/>
-    </EventCollector>
-
-    <SystemProvider Id="SP_SystemThreadExecution">
-      <Keywords>
-        <Keyword Value="CpuConfig"/>
-        <Keyword Value="Loader"/>
-        <Keyword Value="ProcessThread"/>
-        <Keyword Value="CSwitch"/>
-      </Keywords>
-    </SystemProvider>
-
-<<<<<<< HEAD
-    <EventProvider Id="EP_MsQuicEtw" Name="6A7F6746-617F-40A3-8EAC-B84C022058FB" NonPagedMemory="true" />
-    <EventProvider Id="EP_MsQuicEtw_LowVolume" Name="6A7F6746-617F-40A3-8EAC-B84C022058FB" NonPagedMemory="true" Level="4">
-=======
-    <EventProvider Id="EP_MsQuicEtw" Name="ff15e657-4f26-570e-88ab-0796b258d11c" NonPagedMemory="true" />
-    <EventProvider Id="EP_MsQuicEtw_LowVolume" Name="ff15e657-4f26-570e-88ab-0796b258d11c" NonPagedMemory="true" Level="4">
->>>>>>> eaf136f3
-      <Keywords>
-        <Keyword Value="0x80000000"/>
-      </Keywords>
-    </EventProvider>
-<<<<<<< HEAD
-    <EventProvider Id="EP_MsQuicEtw_LowVolume_Scheduling" Name="6A7F6746-617F-40A3-8EAC-B84C022058FB" NonPagedMemory="true">
-=======
-    <EventProvider Id="EP_MsQuicEtw_LowVolume_Scheduling" Name="ff15e657-4f26-570e-88ab-0796b258d11c" NonPagedMemory="true">
->>>>>>> eaf136f3
-      <Keywords>
-        <Keyword Value="0xA0000000"/>
-      </Keywords>
-    </EventProvider>
-<<<<<<< HEAD
-    <EventProvider Id="EP_MsQuicEtw_LowVolume_DataPath" Name="6A7F6746-617F-40A3-8EAC-B84C022058FB" NonPagedMemory="true">
-=======
-    <EventProvider Id="EP_MsQuicEtw_LowVolume_DataPath" Name="ff15e657-4f26-570e-88ab-0796b258d11c" NonPagedMemory="true">
->>>>>>> eaf136f3
-      <Keywords>
-        <Keyword Value="0xC0000000"/>
-      </Keywords>
-    </EventProvider>
-<<<<<<< HEAD
-    <EventProvider Id="EP_MsQuicEtw_LowVolume_Api" Name="6A7F6746-617F-40A3-8EAC-B84C022058FB" NonPagedMemory="true">
-=======
-    <EventProvider Id="EP_MsQuicEtw_LowVolume_Api" Name="ff15e657-4f26-570e-88ab-0796b258d11c" NonPagedMemory="true">
->>>>>>> eaf136f3
-      <Keywords>
-        <Keyword Value="0x80000800"/>
-      </Keywords>
-    </EventProvider>
-
-    <EventProvider Id="EP_TcpIpEtw" Name="Microsoft-Windows-TCPIP" NonPagedMemory="true" />
-    <EventProvider Id="EP_WinSockEtw" Name="Microsoft-Windows-Winsock-AFD" NonPagedMemory="true" />
-    <EventProvider Id="EP_SChannelWpp" Name="37D2C3CD-C5D4-4587-8531-4696C44244C8" Level="5">
-      <Keywords>
-        <Keyword Value="0x7FFFFF"/>
-      </Keywords>
-    </EventProvider>
-    <EventProvider Id="EP_NCryptWpp" Name="A74EFE00-14BE-4ef9-9DA9-1484D5473301" Level="5">
-      <Keywords>
-        <Keyword Value="0x7FFFFF"/>
-      </Keywords>
-    </EventProvider>
-    <EventProvider Id="EP_TaefEtw" Name="40c4df8b-00a9-5159-62bc-9bbc5ee78a29" Level="4">
-      <Keywords>
-        <Keyword Value="0xFFFF"/>
-      </Keywords>
-    </EventProvider>
-
-    <Profile Id="Performance.Light.File" Name="Performance" Description="Perf related MsQuic ETW Events" LoggingMode="File" DetailLevel="Light">
-      <Collectors>
-        <EventCollectorId Value="EC_HighVolume">
-          <EventProviders>
-            <EventProviderId Value="EP_MsQuicEtw" />
-          </EventProviders>
-        </EventCollectorId>
-      </Collectors>
-    </Profile>
-    <Profile Id="Performance.Light.Memory" Base="Performance.Light.File" Name="Performance" Description="Perf related MsQuic ETW Events" LoggingMode="Memory" DetailLevel="Light"/>
-
-    <Profile Id="Performance.Verbose.File" Name="Performance" Description="Perf related MsQuic ETW and System Events" LoggingMode="File" DetailLevel="Verbose">
-      <Collectors>
-        <SystemCollectorId Value="SC_HighVolume">
-          <SystemProviderId Value="SP_SystemThreadExecution" />
-        </SystemCollectorId>
-        <EventCollectorId Value="EC_HighVolume">
-          <EventProviders>
-            <EventProviderId Value="EP_MsQuicEtw" />
-          </EventProviders>
-        </EventCollectorId>
-      </Collectors>
-    </Profile>
-    <Profile Id="Performance.Verbose.Memory" Base="Performance.Verbose.File" Name="Performance" Description="Perf related MsQuic ETW and System" LoggingMode="Memory" DetailLevel="Verbose"/>
-
-    <Profile Id="Basic.Light.File" Name="Basic" Description="Low Volume MsQuic ETW Events" LoggingMode="File" DetailLevel="Light">
-      <Collectors>
-        <EventCollectorId Value="EC_LowVolume">
-          <EventProviders>
-            <EventProviderId Value="EP_MsQuicEtw_LowVolume" />
-          </EventProviders>
-        </EventCollectorId>
-      </Collectors>
-    </Profile>
-    <Profile Id="Basic.Light.Memory" Base="Basic.Light.File" Name="Basic" Description="Low Volume MsQuic ETW Events" LoggingMode="Memory" DetailLevel="Light"/>
-
-    <Profile Id="Basic.Verbose.File" Name="Basic" Description="All MsQuic ETW Events" LoggingMode="File" DetailLevel="Verbose">
-      <Collectors>
-        <EventCollectorId Value="EC_HighVolume">
-          <EventProviders>
-            <EventProviderId Value="EP_MsQuicEtw" />
-          </EventProviders>
-        </EventCollectorId>
-      </Collectors>
-    </Profile>
-    <Profile Id="Basic.Verbose.Memory" Base="Basic.Verbose.File" Name="Basic" Description="All MsQuic ETW Events" LoggingMode="Memory" DetailLevel="Verbose"/>
-
-    <Profile Id="Scheduling.Verbose.File" Name="Scheduling" Description="Used for debugging scheduling" LoggingMode="File" DetailLevel="Verbose">
-      <Collectors>
-        <EventCollectorId Value="EC_HighVolume">
-          <EventProviders>
-            <EventProviderId Value="EP_MsQuicEtw_LowVolume_Scheduling" />
-          </EventProviders>
-        </EventCollectorId>
-      </Collectors>
-    </Profile>
-    <Profile Id="Scheduling.Verbose.Memory" Base="Scheduling.Verbose.File" Name="Scheduling" Description="Used for debugging scheduling" LoggingMode="Memory" DetailLevel="Verbose"/>
-
-    <Profile Id="Datapath.Verbose.File" Name="Datapath" Description="Used for debugging datapath" LoggingMode="File" DetailLevel="Verbose">
-      <Collectors>
-        <EventCollectorId Value="EC_HighVolume">
-          <EventProviders>
-            <EventProviderId Value="EP_MsQuicEtw_LowVolume_DataPath" />
-          </EventProviders>
-        </EventCollectorId>
-      </Collectors>
-    </Profile>
-    <Profile Id="Datapath.Verbose.Memory" Base="Datapath.Verbose.File" Name="Datapath" Description="Used for debugging datapath" LoggingMode="Memory" DetailLevel="Verbose"/>
-
-    <Profile Id="Full.Light.File" Name="Full" Description="All MsQuic and TAEF Events" LoggingMode="File" DetailLevel="Light">
-      <Collectors>
-        <EventCollectorId Value="EC_LowVolume">
-          <EventProviders>
-            <EventProviderId Value="EP_MsQuicEtw" />
-            <EventProviderId Value="EP_TaefEtw" />
-          </EventProviders>
-        </EventCollectorId>
-      </Collectors>
-    </Profile>
-    <Profile Id="Full.Light.Memory" Base="Full.Light.File" Name="Full" Description="All MsQuic and TAEF Events" LoggingMode="Memory" DetailLevel="Light"/>
-
-    <Profile Id="Full.Verbose.File" Name="Full" Description="Everything" LoggingMode="File" DetailLevel="Verbose">
-      <Collectors>
-        <EventCollectorId Value="EC_LowVolume">
-          <EventProviders>
-            <EventProviderId Value="EP_MsQuicEtw" />
-            <EventProviderId Value="EP_TaefEtw" />
-          </EventProviders>
-        </EventCollectorId>
-        <EventCollectorId Value="EC_HighVolume">
-          <EventProviders>
-            <EventProviderId Value="EP_TcpIpEtw" />
-            <EventProviderId Value="EP_WinSockEtw" />
-            <EventProviderId Value="EP_SChannelWpp" />
-            <EventProviderId Value="EP_NCryptWpp" />
-          </EventProviders>
-        </EventCollectorId>
-      </Collectors>
-    </Profile>
-    <Profile Id="Full.Verbose.Memory" Base="Full.Verbose.File" Name="Full" Description="Everything" LoggingMode="Memory" DetailLevel="Verbose"/>
-
-    <Profile Id="SpinQuic.Light.File" Name="SpinQuic" Description="Used for SpinQuic Testing" LoggingMode="File" DetailLevel="Light">
-      <Collectors>
-        <EventCollectorId Value="EC_LowVolume">
-          <EventProviders>
-            <EventProviderId Value="EP_MsQuicEtw_LowVolume_Api" />
-          </EventProviders>
-        </EventCollectorId>
-      </Collectors>
-    </Profile>
-    <Profile Id="SpinQuic.Light.Memory" Base="SpinQuic.Light.File" Name="SpinQuic" Description="Used for SpinQuic Testing" LoggingMode="Memory" DetailLevel="Light"/>
-
-  </Profiles>
-</WindowsPerformanceRecorder>
+<?xml version="1.0" encoding="utf-8"?>
+<WindowsPerformanceRecorder Version="1.0" Author="Microsoft Corporation" Copyright="Microsoft Corporation" Company="Microsoft Corporation">
+  <Profiles>
+   <SystemCollector Id="SC_HighVolume" Realtime="false">
+      <BufferSize Value="1024"/>
+      <Buffers Value="20"/>
+    </SystemCollector>
+    <EventCollector Id="EC_LowVolume" Name="LowVolume">
+      <BufferSize Value="32"/>
+      <Buffers Value="32"/>
+    </EventCollector>
+    <EventCollector Id="EC_HighVolume" Name="High Volume">
+      <BufferSize Value="128"/>
+      <Buffers Value="64"/>
+    </EventCollector>
+
+    <SystemProvider Id="SP_SystemThreadExecution">
+      <Keywords>
+        <Keyword Value="CpuConfig"/>
+        <Keyword Value="Loader"/>
+        <Keyword Value="ProcessThread"/>
+        <Keyword Value="CSwitch"/>
+      </Keywords>
+    </SystemProvider>
+
+    <EventProvider Id="EP_MsQuicEtw" Name="6A7F6746-617F-40A3-8EAC-B84C022058FB" NonPagedMemory="true" />
+    <EventProvider Id="EP_MsQuicEtw_LowVolume" Name="6A7F6746-617F-40A3-8EAC-B84C022058FB" NonPagedMemory="true" Level="4">
+      <Keywords>
+        <Keyword Value="0x80000000"/>
+      </Keywords>
+    </EventProvider>
+    <EventProvider Id="EP_MsQuicEtw_LowVolume_Scheduling" Name="6A7F6746-617F-40A3-8EAC-B84C022058FB" NonPagedMemory="true">
+      <Keywords>
+        <Keyword Value="0xA0000000"/>
+      </Keywords>
+    </EventProvider>
+    <EventProvider Id="EP_MsQuicEtw_LowVolume_DataPath" Name="6A7F6746-617F-40A3-8EAC-B84C022058FB" NonPagedMemory="true">
+      <Keywords>
+        <Keyword Value="0xC0000000"/>
+      </Keywords>
+    </EventProvider>
+    <EventProvider Id="EP_MsQuicEtw_LowVolume_Api" Name="6A7F6746-617F-40A3-8EAC-B84C022058FB" NonPagedMemory="true">
+      <Keywords>
+        <Keyword Value="0x80000800"/>
+      </Keywords>
+    </EventProvider>
+
+    <EventProvider Id="EP_TcpIpEtw" Name="Microsoft-Windows-TCPIP" NonPagedMemory="true" />
+    <EventProvider Id="EP_WinSockEtw" Name="Microsoft-Windows-Winsock-AFD" NonPagedMemory="true" />
+    <EventProvider Id="EP_SChannelWpp" Name="37D2C3CD-C5D4-4587-8531-4696C44244C8" Level="5">
+      <Keywords>
+        <Keyword Value="0x7FFFFF"/>
+      </Keywords>
+    </EventProvider>
+    <EventProvider Id="EP_NCryptWpp" Name="A74EFE00-14BE-4ef9-9DA9-1484D5473301" Level="5">
+      <Keywords>
+        <Keyword Value="0x7FFFFF"/>
+      </Keywords>
+    </EventProvider>
+    <EventProvider Id="EP_TaefEtw" Name="40c4df8b-00a9-5159-62bc-9bbc5ee78a29" Level="4">
+      <Keywords>
+        <Keyword Value="0xFFFF"/>
+      </Keywords>
+    </EventProvider>
+
+    <Profile Id="Performance.Light.File" Name="Performance" Description="Perf related MsQuic ETW Events" LoggingMode="File" DetailLevel="Light">
+      <Collectors>
+        <EventCollectorId Value="EC_HighVolume">
+          <EventProviders>
+            <EventProviderId Value="EP_MsQuicEtw" />
+          </EventProviders>
+        </EventCollectorId>
+      </Collectors>
+    </Profile>
+    <Profile Id="Performance.Light.Memory" Base="Performance.Light.File" Name="Performance" Description="Perf related MsQuic ETW Events" LoggingMode="Memory" DetailLevel="Light"/>
+
+    <Profile Id="Performance.Verbose.File" Name="Performance" Description="Perf related MsQuic ETW and System Events" LoggingMode="File" DetailLevel="Verbose">
+      <Collectors>
+        <SystemCollectorId Value="SC_HighVolume">
+          <SystemProviderId Value="SP_SystemThreadExecution" />
+        </SystemCollectorId>
+        <EventCollectorId Value="EC_HighVolume">
+          <EventProviders>
+            <EventProviderId Value="EP_MsQuicEtw" />
+          </EventProviders>
+        </EventCollectorId>
+      </Collectors>
+    </Profile>
+    <Profile Id="Performance.Verbose.Memory" Base="Performance.Verbose.File" Name="Performance" Description="Perf related MsQuic ETW and System" LoggingMode="Memory" DetailLevel="Verbose"/>
+
+    <Profile Id="Basic.Light.File" Name="Basic" Description="Low Volume MsQuic ETW Events" LoggingMode="File" DetailLevel="Light">
+      <Collectors>
+        <EventCollectorId Value="EC_LowVolume">
+          <EventProviders>
+            <EventProviderId Value="EP_MsQuicEtw_LowVolume" />
+          </EventProviders>
+        </EventCollectorId>
+      </Collectors>
+    </Profile>
+    <Profile Id="Basic.Light.Memory" Base="Basic.Light.File" Name="Basic" Description="Low Volume MsQuic ETW Events" LoggingMode="Memory" DetailLevel="Light"/>
+
+    <Profile Id="Basic.Verbose.File" Name="Basic" Description="All MsQuic ETW Events" LoggingMode="File" DetailLevel="Verbose">
+      <Collectors>
+        <EventCollectorId Value="EC_HighVolume">
+          <EventProviders>
+            <EventProviderId Value="EP_MsQuicEtw" />
+          </EventProviders>
+        </EventCollectorId>
+      </Collectors>
+    </Profile>
+    <Profile Id="Basic.Verbose.Memory" Base="Basic.Verbose.File" Name="Basic" Description="All MsQuic ETW Events" LoggingMode="Memory" DetailLevel="Verbose"/>
+
+    <Profile Id="Scheduling.Verbose.File" Name="Scheduling" Description="Used for debugging scheduling" LoggingMode="File" DetailLevel="Verbose">
+      <Collectors>
+        <EventCollectorId Value="EC_HighVolume">
+          <EventProviders>
+            <EventProviderId Value="EP_MsQuicEtw_LowVolume_Scheduling" />
+          </EventProviders>
+        </EventCollectorId>
+      </Collectors>
+    </Profile>
+    <Profile Id="Scheduling.Verbose.Memory" Base="Scheduling.Verbose.File" Name="Scheduling" Description="Used for debugging scheduling" LoggingMode="Memory" DetailLevel="Verbose"/>
+
+    <Profile Id="Datapath.Verbose.File" Name="Datapath" Description="Used for debugging datapath" LoggingMode="File" DetailLevel="Verbose">
+      <Collectors>
+        <EventCollectorId Value="EC_HighVolume">
+          <EventProviders>
+            <EventProviderId Value="EP_MsQuicEtw_LowVolume_DataPath" />
+          </EventProviders>
+        </EventCollectorId>
+      </Collectors>
+    </Profile>
+    <Profile Id="Datapath.Verbose.Memory" Base="Datapath.Verbose.File" Name="Datapath" Description="Used for debugging datapath" LoggingMode="Memory" DetailLevel="Verbose"/>
+
+    <Profile Id="Full.Light.File" Name="Full" Description="All MsQuic and TAEF Events" LoggingMode="File" DetailLevel="Light">
+      <Collectors>
+        <EventCollectorId Value="EC_LowVolume">
+          <EventProviders>
+            <EventProviderId Value="EP_MsQuicEtw" />
+            <EventProviderId Value="EP_TaefEtw" />
+          </EventProviders>
+        </EventCollectorId>
+      </Collectors>
+    </Profile>
+    <Profile Id="Full.Light.Memory" Base="Full.Light.File" Name="Full" Description="All MsQuic and TAEF Events" LoggingMode="Memory" DetailLevel="Light"/>
+
+    <Profile Id="Full.Verbose.File" Name="Full" Description="Everything" LoggingMode="File" DetailLevel="Verbose">
+      <Collectors>
+        <EventCollectorId Value="EC_LowVolume">
+          <EventProviders>
+            <EventProviderId Value="EP_MsQuicEtw" />
+            <EventProviderId Value="EP_TaefEtw" />
+          </EventProviders>
+        </EventCollectorId>
+        <EventCollectorId Value="EC_HighVolume">
+          <EventProviders>
+            <EventProviderId Value="EP_TcpIpEtw" />
+            <EventProviderId Value="EP_WinSockEtw" />
+            <EventProviderId Value="EP_SChannelWpp" />
+            <EventProviderId Value="EP_NCryptWpp" />
+          </EventProviders>
+        </EventCollectorId>
+      </Collectors>
+    </Profile>
+    <Profile Id="Full.Verbose.Memory" Base="Full.Verbose.File" Name="Full" Description="Everything" LoggingMode="Memory" DetailLevel="Verbose"/>
+
+    <Profile Id="SpinQuic.Light.File" Name="SpinQuic" Description="Used for SpinQuic Testing" LoggingMode="File" DetailLevel="Light">
+      <Collectors>
+        <EventCollectorId Value="EC_LowVolume">
+          <EventProviders>
+            <EventProviderId Value="EP_MsQuicEtw_LowVolume_Api" />
+          </EventProviders>
+        </EventCollectorId>
+      </Collectors>
+    </Profile>
+    <Profile Id="SpinQuic.Light.Memory" Base="SpinQuic.Light.File" Name="SpinQuic" Description="Used for SpinQuic Testing" LoggingMode="Memory" DetailLevel="Light"/>
+
+  </Profiles>
+</WindowsPerformanceRecorder>