/*++

    Copyright (c) Microsoft Corporation.
    Licensed under the MIT License.

Abstract:

    QUIC Platform Abstraction Layer main module.

Environment:

    Linux

--*/

#define _GNU_SOURCE
<<<<<<< HEAD
=======
#define TRACEPOINT_DEFINE
>>>>>>> c478799e
#include "platform_internal.h"
#include "quic_platform.h"
#include <limits.h>
#include <sched.h>
#include <fcntl.h>
#include <syslog.h>
#include "quic_trace.h"
#include "quic_platform_dispatch.h"
#include "platform_linux.c.clog.h"

#define QUIC_MAX_LOG_MSG_LEN        1024 // Bytes

#ifdef QUIC_PLATFORM_DISPATCH_TABLE
QUIC_PLATFORM_DISPATCH* PlatDispatch = NULL;
#else
int RandomFd; // Used for reading random numbers.
#endif

uint64_t QuicTotalMemory;

__attribute__((noinline))
void
quic_bugcheck(
    void
    )
{
    //
    // We want to prevent this routine from being inlined so that we can
    // easily detect when our bugcheck conditions have occurred just by
    // looking at callstack. However, even after specifying inline attribute,
    // it is possible certain optimizations will cause inlining. asm technique
    // is the gcc documented way to prevent such optimizations.
    //
    asm("");

    //
    // abort() sends a SIGABRT signal and it triggers termination and coredump.
    //
    abort();
}

void
QuicPlatformSystemLoad(
    void
    )
{
}

void
QuicPlatformSystemUnload(
    void
    )
{
}

QUIC_STATUS
QuicPlatformInitialize(
    void
    )
{
#ifdef QUIC_PLATFORM_DISPATCH_TABLE
    QUIC_FRE_ASSERT(PlatDispatch != NULL);
#else
    RandomFd = open("/dev/urandom", O_RDONLY);
    if (RandomFd == -1) {
        return (QUIC_STATUS)errno;
    }
#endif

    QuicTotalMemory = 0x40000000; // TODO - Hard coded at 1 GB. Query real value.

    return QUIC_STATUS_SUCCESS;
}

void
QuicPlatformUninitialize(
    void
    )
{
#ifndef QUIC_PLATFORM_DISPATCH_TABLE
    close(RandomFd);
#endif
}

void*
QuicAlloc(
    _In_ size_t ByteCount
    )
{
#ifdef QUIC_PLATFORM_DISPATCH_TABLE
    return PlatDispatch->Alloc(ByteCount);
#else
    return malloc(ByteCount);
#endif
}

void
QuicFree(
    __drv_freesMem(Mem) _Frees_ptr_opt_ void* Mem
    )
{
#ifdef QUIC_PLATFORM_DISPATCH_TABLE
    PlatDispatch->Free(Mem);
#else
    free(Mem);
#endif
}

void
QuicPoolInitialize(
    _In_ BOOLEAN IsPaged,
    _In_ uint32_t Size,
    _Inout_ QUIC_POOL* Pool
    )
{
#ifdef QUIC_PLATFORM_DISPATCH_TABLE
    PlatDispatch->PoolInitialize(IsPaged, Size, Pool);
#else
    UNREFERENCED_PARAMETER(IsPaged);
    Pool->Size = Size;
#endif
}

void
QuicPoolUninitialize(
    _Inout_ QUIC_POOL* Pool
    )
{
#ifdef QUIC_PLATFORM_DISPATCH_TABLE
    PlatDispatch->PoolUninitialize(Pool);
#else
    UNREFERENCED_PARAMETER(Pool);
#endif
}

void*
QuicPoolAlloc(
    _Inout_ QUIC_POOL* Pool
    )
{
#ifdef QUIC_PLATFORM_DISPATCH_TABLE
    return PlatDispatch->PoolAlloc(Pool);
#else
    void*Entry = QuicAlloc(Pool->Size);

    if (Entry != NULL) {
        QuicZeroMemory(Entry, Pool->Size);
    }

    return Entry;
#endif
}

void
QuicPoolFree(
    _Inout_ QUIC_POOL* Pool,
    _In_ void* Entry
    )
{
#ifdef QUIC_PLATFORM_DISPATCH_TABLE
    PlatDispatch->PoolFree(Pool, Entry);
#else
    UNREFERENCED_PARAMETER(Pool);
    QuicFree(Entry);
#endif
}

void
QuicRefInitialize(
    _Inout_ QUIC_REF_COUNT* RefCount
    )
{
    *RefCount = 1;
}

void
QuicRefIncrement(
    _Inout_ QUIC_REF_COUNT* RefCount
    )
{
    if (__atomic_add_fetch(RefCount, 1, __ATOMIC_SEQ_CST)) {
        return;
    }

    QUIC_FRE_ASSERT(FALSE);
}

BOOLEAN
QuicRefIncrementNonZero(
    _Inout_ volatile QUIC_REF_COUNT* RefCount
    )
{
    QUIC_REF_COUNT NewValue = 0;
    QUIC_REF_COUNT OldValue = *RefCount;

    for (;;) {
        NewValue = OldValue + 1;

        if ((QUIC_REF_COUNT)NewValue > 1) {
            if(__atomic_compare_exchange_n(RefCount, &OldValue, NewValue, false, __ATOMIC_SEQ_CST, __ATOMIC_SEQ_CST)) {
                return TRUE;
            }
        } else if ((QUIC_REF_COUNT)NewValue == 1) {
            return FALSE;
        } else {
            QUIC_FRE_ASSERT(false);
            return FALSE;
        }
    }
}

BOOLEAN
QuicRefDecrement(
    _In_ QUIC_REF_COUNT* RefCount
    )
{
    QUIC_REF_COUNT NewValue = __atomic_sub_fetch(RefCount, 1, __ATOMIC_SEQ_CST);

    if (NewValue > 0) {
        return FALSE;
    } else if (NewValue == 0) {
        return TRUE;
    }

    QUIC_FRE_ASSERT(FALSE);

    return FALSE;
}

void
QuicRundownInitialize(
    _Inout_ QUIC_RUNDOWN_REF* Rundown
    )
{
    QuicRefInitialize(&((Rundown)->RefCount));
    QuicEventInitialize(&((Rundown)->RundownComplete), false, false);
}

void
QuicRundownInitializeDisabled(
    _Inout_ QUIC_RUNDOWN_REF* Rundown
    )
{
    (Rundown)->RefCount = 0;
    QuicEventInitialize(&((Rundown)->RundownComplete), false, false);
}

void
QuicRundownReInitialize(
    _Inout_ QUIC_RUNDOWN_REF* Rundown
    )
{
    (Rundown)->RefCount = 1;
}

void
QuicRundownUninitialize(
    _Inout_ QUIC_RUNDOWN_REF* Rundown
    )
{
    QuicEventUninitialize((Rundown)->RundownComplete);
}

BOOLEAN
QuicRundownAcquire(
    _Inout_ QUIC_RUNDOWN_REF* Rundown
    )
{
    return QuicRefIncrementNonZero(&(Rundown)->RefCount);
}

void
QuicRundownRelease(
    _Inout_ QUIC_RUNDOWN_REF* Rundown
    )
{
    if (QuicRefDecrement(&(Rundown)->RefCount)) {
        QuicEventSet((Rundown)->RundownComplete);
    }
}

void
QuicRundownReleaseAndWait(
    _Inout_ QUIC_RUNDOWN_REF* Rundown
    )
{
    if (!QuicRefDecrement(&(Rundown)->RefCount)) {
        QuicEventWaitForever((Rundown)->RundownComplete);
    }
}

void
QuicEventInitialize(
    _Out_ QUIC_EVENT* Event,
    _In_ BOOLEAN ManualReset,
    _In_ BOOLEAN InitialState
    )
{
    QUIC_EVENT_OBJECT* EventObj = NULL;
    pthread_condattr_t Attr = {0};

    //
    // LINUX_TODO: Tag allocation would be useful here.
    //

    EventObj = QuicAlloc(sizeof(QUIC_EVENT_OBJECT));

    //
    // MsQuic expects this call to be non failable.
    //

    QUIC_DBG_ASSERT(EventObj != NULL);

    EventObj->AutoReset = !ManualReset;
    EventObj->Signaled = InitialState;

    QUIC_FRE_ASSERT(pthread_mutex_init(&EventObj->Mutex, NULL) == 0);
    QUIC_FRE_ASSERT(pthread_condattr_init(&Attr) == 0);
    QUIC_FRE_ASSERT(pthread_condattr_setclock(&Attr, CLOCK_MONOTONIC) == 0);
    QUIC_FRE_ASSERT(pthread_cond_init(&EventObj->Cond, &Attr) == 0);
    QUIC_FRE_ASSERT(pthread_condattr_destroy(&Attr) == 0);

    (*Event) = EventObj;
}

void
QuicEventUninitialize(
    _Inout_ QUIC_EVENT Event
    )
{
    QUIC_EVENT_OBJECT* EventObj = Event;

    QUIC_FRE_ASSERT(pthread_cond_destroy(&EventObj->Cond) == 0);
    QUIC_FRE_ASSERT(pthread_mutex_destroy(&EventObj->Mutex) == 0);

    QuicFree(EventObj);
    EventObj = NULL;
}

void
QuicEventSet(
    _Inout_ QUIC_EVENT Event
    )
{
    QUIC_EVENT_OBJECT* EventObj = Event;

    QUIC_FRE_ASSERT(pthread_mutex_lock(&EventObj->Mutex) == 0);

    EventObj->Signaled = true;

    QUIC_FRE_ASSERT(pthread_mutex_unlock(&EventObj->Mutex) == 0);

    //
    // Signal the condition.
    //

    QUIC_FRE_ASSERT(pthread_cond_broadcast(&EventObj->Cond) == 0);
}

void
QuicEventReset(
    _Inout_ QUIC_EVENT Event
    )
{
    QUIC_EVENT_OBJECT* EventObj = Event;

    QUIC_FRE_ASSERT(pthread_mutex_lock(&EventObj->Mutex) == 0);
    EventObj->Signaled = false;
    QUIC_FRE_ASSERT(pthread_mutex_unlock(&EventObj->Mutex) == 0);
}

void
QuicEventWaitForever(
    _Inout_ QUIC_EVENT Event
    )
{
    QUIC_EVENT_OBJECT* EventObj = Event;

    QUIC_FRE_ASSERT(pthread_mutex_lock(&Event->Mutex) == 0);

    //
    // Spurious wake ups from pthread_cond_wait can occur. So the function needs
    // to be called in a loop until the predicate 'Signalled' is satisfied.
    //

    while (!EventObj->Signaled) {
        QUIC_FRE_ASSERT(pthread_cond_wait(&EventObj->Cond, &EventObj->Mutex) == 0);
    }

    if(EventObj->AutoReset) {
        EventObj->Signaled = false;
    }

    QUIC_FRE_ASSERT(pthread_mutex_unlock(&EventObj->Mutex) == 0);
}

BOOLEAN
QuicEventWaitWithTimeout(
    _Inout_ QUIC_EVENT Event,
    _In_ uint32_t TimeoutMs
    )
{
    QUIC_EVENT_OBJECT* EventObj = Event;
    BOOLEAN WaitSatisfied = FALSE;
    struct timespec Ts = {0};
    int Result = 0;

    //
    // Get absolute time.
    //

    QuicGetAbsoluteTime(TimeoutMs, &Ts);

    QUIC_FRE_ASSERT(pthread_mutex_lock(&EventObj->Mutex) == 0);

    while (!EventObj->Signaled) {

        Result = pthread_cond_timedwait(&EventObj->Cond, &EventObj->Mutex, &Ts);

        if (Result == ETIMEDOUT) {
            WaitSatisfied = FALSE;
            goto Exit;
        }

        QUIC_DBG_ASSERT(Result == 0);
        UNREFERENCED_PARAMETER(Result);
    }

    if (EventObj->AutoReset) {
        EventObj->Signaled = FALSE;
    }

    WaitSatisfied = TRUE;

Exit:

    QUIC_FRE_ASSERT(pthread_mutex_unlock(&EventObj->Mutex) == 0);

    return WaitSatisfied;
}

uint64_t
QuicTimespecToUs(
    _In_ const struct timespec *Time
    )
{
    return (Time->tv_sec * QUIC_MICROSEC_PER_SEC) + (Time->tv_nsec / QUIC_NANOSEC_PER_MICROSEC);
}

uint64_t
QuicGetTimerResolution(
    void
    )
{
    struct timespec Res = {0};
    int ErrorCode = clock_getres(CLOCK_MONOTONIC, &Res);
    QUIC_DBG_ASSERT(ErrorCode == 0);
    UNREFERENCED_PARAMETER(ErrorCode);
    return QuicTimespecToUs(&Res);
}

uint64_t
QuicTimeUs64(
    void
    )
{
    struct timespec CurrTime = {0};
    int ErrorCode = clock_gettime(CLOCK_MONOTONIC, &CurrTime);
    QUIC_DBG_ASSERT(ErrorCode == 0);
    UNREFERENCED_PARAMETER(ErrorCode);
    return QuicTimespecToUs(&CurrTime);
}

void
QuicGetAbsoluteTime(
    _In_ unsigned long DeltaMs,
    _Out_ struct timespec *Time
    )
{
    int ErrorCode = 0;

    QuicZeroMemory(Time, sizeof(struct timespec));

    ErrorCode = clock_gettime(CLOCK_MONOTONIC, Time);

    QUIC_DBG_ASSERT(ErrorCode == 0);
    UNREFERENCED_PARAMETER(ErrorCode);

    Time->tv_sec += (DeltaMs / QUIC_MS_PER_SECOND);
    Time->tv_nsec += ((DeltaMs % QUIC_MS_PER_SECOND) * QUIC_NANOSEC_PER_MS);

    if (Time->tv_nsec > QUIC_NANOSEC_PER_SEC)
    {
        Time->tv_sec += 1;
        Time->tv_nsec -= QUIC_NANOSEC_PER_SEC;
    }
}

void
QuicSleep(
    _In_ uint32_t DurationMs
    )
{
    int ErrorCode = 0;
    struct timespec TS = {
        .tv_sec = (DurationMs / QUIC_MS_PER_SECOND),
        .tv_nsec = (QUIC_NANOSEC_PER_MS * (DurationMs % QUIC_MS_PER_SECOND))
    };

    ErrorCode = nanosleep(&TS, &TS);
    QUIC_DBG_ASSERT(ErrorCode == 0);
    UNREFERENCED_PARAMETER(ErrorCode);
}

uint32_t
QuicProcMaxCount(
    void
    )
{
    return (uint32_t)sysconf(_SC_NPROCESSORS_ONLN);
}

uint32_t
QuicProcActiveCount(
    void
    )
{
    return (uint32_t)sysconf(_SC_NPROCESSORS_ONLN);
}

uint32_t
QuicProcCurrentNumber(
    void
    )
{
    return (uint32_t)sched_getcpu();
}

QUIC_STATUS
QuicRandom(
    _In_ uint32_t BufferLen,
    _Out_writes_bytes_(BufferLen) void* Buffer
    )
{
#ifdef QUIC_PLATFORM_DISPATCH_TABLE
    return PlatDispatch->Random(BufferLen, Buffer);
#else
    if (read(RandomFd, Buffer, BufferLen) == -1) {
        return (QUIC_STATUS)errno;
    }
    return QUIC_STATUS_SUCCESS;
#endif
}

void
QuicConvertToMappedV6(
    _In_ const QUIC_ADDR* InAddr,
    _Out_ QUIC_ADDR* OutAddr
    )
{
    QUIC_DBG_ASSERT(!(InAddr == OutAddr));

    QuicZeroMemory(OutAddr, sizeof(QUIC_ADDR));

    if (InAddr->Ip.sa_family == AF_INET) {
        OutAddr->Ipv6.sin6_family = AF_INET6;
        OutAddr->Ipv6.sin6_port = InAddr->Ipv4.sin_port;
        memset(&(OutAddr->Ipv6.sin6_addr.s6_addr[10]), 0xff, 2);
        memcpy(&(OutAddr->Ipv6.sin6_addr.s6_addr[12]), &InAddr->Ipv4.sin_addr.s_addr, 4);
    } else {
        *OutAddr = *InAddr;
    }
}

void
QuicConvertFromMappedV6(
    _In_ const QUIC_ADDR* InAddr,
    _Out_ QUIC_ADDR* OutAddr
    )
{
    QUIC_DBG_ASSERT(InAddr->Ip.sa_family == AF_INET6);

    if (IN6_IS_ADDR_V4MAPPED(&InAddr->Ipv6.sin6_addr)) {
        QUIC_ADDR TmpAddrS = {0};
        QUIC_ADDR* TmpAddr = &TmpAddrS;

        TmpAddr->Ipv4.sin_family = AF_INET;
        TmpAddr->Ipv4.sin_port = InAddr->Ipv6.sin6_port;
        memcpy(&TmpAddr->Ipv4.sin_addr.s_addr, &InAddr->Ipv6.sin6_addr.s6_addr[12], 4);
        *OutAddr = *TmpAddr;
    } else if (OutAddr != InAddr) {
        *OutAddr = *InAddr;
    }
}

int
_strnicmp(
    _In_ const char * _Str1,
    _In_ const char * _Str2,
    _In_ size_t _MaxCount
    )
{
    return strncasecmp(_Str1, _Str2, _MaxCount);
}

QUIC_STATUS
QuicThreadCreate(
    _In_ QUIC_THREAD_CONFIG* Config,
    _Out_ QUIC_THREAD* Thread
    )
{
    QUIC_STATUS Status = QUIC_STATUS_SUCCESS;

    pthread_attr_t Attr;
    if (pthread_attr_init(&Attr)) {
        QuicTraceEvent(
            LibraryErrorStatus,
            "[ lib] ERROR, %u, %s.",
            errno,
            "pthread_attr_init failed");
        return errno;
    }

#ifdef __GLIBC__ 
    if (Config->Flags & QUIC_THREAD_FLAG_SET_IDEAL_PROC) {
        QUIC_TEL_ASSERT(Config->IdealProcessor < 64);
        // There is no way to set an ideal processor in Linux, so just set affinity
        if (Config->Flags & QUIC_THREAD_FLAG_SET_AFFINITIZE) {
            cpu_set_t CpuSet;
            CPU_ZERO(&CpuSet);
            CPU_SET(Config->IdealProcessor, &CpuSet);
            if (!pthread_attr_setaffinity_np(&Attr, sizeof(CpuSet), &CpuSet)) {
                QuicTraceEvent(
                    LibraryError,
                    "[ lib] ERROR, %s.",
                    "pthread_attr_setaffinity_np failed");
            }
        } else {
            // TODO - Set Linux equivalent of NUMA affinity.
        }
    }
#endif

    if (Config->Flags & QUIC_THREAD_FLAG_HIGH_PRIORITY) {
        struct sched_param Params;
        Params.sched_priority = sched_get_priority_max(SCHED_FIFO);
        if (!pthread_attr_setschedparam(&Attr, &Params)) {
            QuicTraceEvent(
                LibraryErrorStatus,
                "[ lib] ERROR, %u, %s.",
                errno,
                "pthread_attr_setschedparam failed");
        }
    }

    if (pthread_create(Thread, &Attr, Config->Callback, Config->Context)) {
        Status = errno;
        QuicTraceEvent(
            LibraryErrorStatus,
            "[ lib] ERROR, %u, %s.",
            Status,
            "pthread_create failed");
    }

#ifndef __GLIBC__
    if (Status == QUIC_STATUS_SUCCESS && Config->Flags & QUIC_THREAD_FLAG_SET_IDEAL_PROC) {
        QUIC_TEL_ASSERT(Config->IdealProcessor < 64);
        // There is no way to set an ideal processor in Linux, so just set affinity
        if (Config->Flags & QUIC_THREAD_FLAG_SET_AFFINITIZE) {
            cpu_set_t CpuSet;
            CPU_ZERO(&CpuSet);
            CPU_SET(Config->IdealProcessor, &CpuSet);
            if (!pthread_setaffinity_np(*Thread, sizeof(CpuSet), &CpuSet)) {
                QuicTraceEvent(
                    LibraryError,
                    "[ lib] ERROR, %s.",
                    "pthread_setaffinity_np failed");
            }
        } else {
            // TODO - Set Linux equivalent of NUMA affinity.
        }
    }
#endif

    pthread_attr_destroy(&Attr);

    return Status;
}

void
QuicThreadDelete(
    _Inout_ QUIC_THREAD* Thread
    )
{
    UNREFERENCED_PARAMETER(Thread);
}

void
QuicThreadWait(
    _Inout_ QUIC_THREAD* Thread
    )
{
    QUIC_DBG_ASSERT(pthread_equal(*Thread, pthread_self()) == 0);
    QUIC_FRE_ASSERT(pthread_join(*Thread, NULL) == 0);
}

uint32_t
QuicCurThreadID(
    void
    )
{
    QUIC_STATIC_ASSERT(sizeof(pid_t) <= sizeof(uint32_t), "PID size exceeds the expected size");
    return syscall(__NR_gettid);
}

void
QuicPlatformLogAssert(
    _In_z_ const char* File,
    _In_ int Line,
    _In_z_ const char* Expr
    )
{
    QuicTraceEvent(
        LibraryAssert,
        "[ lib] ASSERT, %u:%s - %s.",
        (uint32_t)Line,
        File,
        Expr);
}

int
QuicLogLevelToPriority(
    _In_ QUIC_TRACE_LEVEL Level
    )
{
    //
    // LINUX_TODO: Re-evaluate these mappings.
    //

    switch(Level) {
        case QUIC_TRACE_LEVEL_DEV:
            return LOG_DEBUG;
        case QUIC_TRACE_LEVEL_VERBOSE:
            return LOG_DEBUG;
        case QUIC_TRACE_LEVEL_INFO:
            return LOG_INFO;
        case QUIC_TRACE_LEVEL_WARNING:
            return LOG_WARNING;
        case QUIC_TRACE_LEVEL_ERROR:
            return LOG_ERR;
        case QUIC_TRACE_LEVEL_PACKET_VERBOSE:
            return LOG_DEBUG;
        case QUIC_TRACE_LEVEL_PACKET_INFO:
            return LOG_INFO;
        case QUIC_TRACE_LEVEL_PACKET_WARNING:
            return LOG_WARNING;
        default:
            return LOG_DEBUG;
    }

    return LOG_DEBUG;
}<|MERGE_RESOLUTION|>--- conflicted
+++ resolved
@@ -14,10 +14,6 @@
 --*/
 
 #define _GNU_SOURCE
-<<<<<<< HEAD
-=======
-#define TRACEPOINT_DEFINE
->>>>>>> c478799e
 #include "platform_internal.h"
 #include "quic_platform.h"
 #include <limits.h>
@@ -641,7 +637,7 @@
         return errno;
     }
 
-#ifdef __GLIBC__ 
+#ifdef __GLIBC__
     if (Config->Flags & QUIC_THREAD_FLAG_SET_IDEAL_PROC) {
         QUIC_TEL_ASSERT(Config->IdealProcessor < 64);
         // There is no way to set an ideal processor in Linux, so just set affinity
