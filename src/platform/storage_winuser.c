--- conflicted
+++ resolved
@@ -16,13 +16,9 @@
 
 
 #include "platform_internal.h"
-<<<<<<< HEAD
-#include "storage_winuser.c.clog.h"
-=======
 #ifdef QUIC_CLOG
 #include "storage_winuser.c.clog.h"
 #endif
->>>>>>> af64e177
 
 void
 NTAPI
