/*++

    Copyright (c) Microsoft Corporation.
    Licensed under the MIT License.

Abstract:

    SCHANNEL TLS Implementation for QUIC

Environment:

    Windows user mode or kernel mode

--*/

#include "platform_internal.h"
#include <security.h>
#ifdef QUIC_CLOG
#include "tls_schannel.c.clog.h"
#endif

#ifdef _KERNEL_MODE

#include <winerror.h>

typedef enum _SEC_APPLICATION_PROTOCOL_NEGOTIATION_STATUS
{
    SecApplicationProtocolNegotiationStatus_None,
    SecApplicationProtocolNegotiationStatus_Success,
    SecApplicationProtocolNegotiationStatus_SelectedClientOnly
} SEC_APPLICATION_PROTOCOL_NEGOTIATION_STATUS, *PSEC_APPLICATION_PROTOCOL_NEGOTIATION_STATUS;

#define MAX_PROTOCOL_ID_SIZE 0xff

typedef struct _SecPkgContext_ApplicationProtocol
{
    SEC_APPLICATION_PROTOCOL_NEGOTIATION_STATUS ProtoNegoStatus; // Application  protocol negotiation status
    SEC_APPLICATION_PROTOCOL_NEGOTIATION_EXT ProtoNegoExt;       // Protocol negotiation extension type corresponding to this protocol ID
    unsigned char ProtocolIdSize;                                // Size in bytes of the application protocol ID
    unsigned char ProtocolId[MAX_PROTOCOL_ID_SIZE];              // Byte string representing the negotiated application protocol ID
} SecPkgContext_ApplicationProtocol, *PSecPkgContext_ApplicationProtocol;

typedef struct _SEND_GENERIC_TLS_EXTENSION
{
    WORD  ExtensionType;            // Code point of extension.
    WORD  HandshakeType;            // Message type used to transport extension.
    DWORD Flags;                    // Flags used to modify behavior. Must be zero.
    WORD  BufferSize;               // Size in bytes of the extension data.
    UCHAR Buffer[ANYSIZE_ARRAY];    // Extension data.
} SEND_GENERIC_TLS_EXTENSION, * PSEND_GENERIC_TLS_EXTENSION;

#define SP_PROT_TLS1_3_SERVER           0x00001000
#define SP_PROT_TLS1_3_CLIENT           0x00002000
#define SP_PROT_TLS1_3                  (SP_PROT_TLS1_3_SERVER | \
                                         SP_PROT_TLS1_3_CLIENT)

#define SCH_CRED_NO_SYSTEM_MAPPER                    0x00000002
#define SCH_CRED_NO_SERVERNAME_CHECK                 0x00000004
#define SCH_CRED_MANUAL_CRED_VALIDATION              0x00000008
#define SCH_CRED_NO_DEFAULT_CREDS                    0x00000010
#define SCH_CRED_AUTO_CRED_VALIDATION                0x00000020
#define SCH_CRED_USE_DEFAULT_CREDS                   0x00000040
#define SCH_CRED_DISABLE_RECONNECTS                  0x00000080

#define SCH_CRED_REVOCATION_CHECK_END_CERT           0x00000100
#define SCH_CRED_REVOCATION_CHECK_CHAIN              0x00000200
#define SCH_CRED_REVOCATION_CHECK_CHAIN_EXCLUDE_ROOT 0x00000400
#define SCH_CRED_IGNORE_NO_REVOCATION_CHECK          0x00000800
#define SCH_CRED_IGNORE_REVOCATION_OFFLINE           0x00001000

#define SCH_CRED_RESTRICTED_ROOTS                    0x00002000
#define SCH_CRED_REVOCATION_CHECK_CACHE_ONLY         0x00004000
#define SCH_CRED_CACHE_ONLY_URL_RETRIEVAL            0x00008000

#define SCH_CRED_MEMORY_STORE_CERT                   0x00010000

#define SCH_CRED_CACHE_ONLY_URL_RETRIEVAL_ON_CREATE  0x00020000

#define SCH_SEND_ROOT_CERT                           0x00040000
#define SCH_CRED_SNI_CREDENTIAL                      0x00080000
#define SCH_CRED_SNI_ENABLE_OCSP                     0x00100000
#define SCH_SEND_AUX_RECORD                          0x00200000
#define SCH_USE_STRONG_CRYPTO                        0x00400000
#define SCH_USE_PRESHAREDKEY_ONLY                    0x00800000
#define SCH_USE_DTLS_ONLY                            0x01000000
#define SCH_ALLOW_NULL_ENCRYPTION                    0x02000000

// Values for SCHANNEL_CRED dwCredFormat field.
#define SCH_CRED_FORMAT_CERT_CONTEXT    0x00000000
#define SCH_CRED_FORMAT_CERT_HASH       0x00000001
#define SCH_CRED_FORMAT_CERT_HASH_STORE 0x00000002

#define SCH_CRED_MAX_STORE_NAME_SIZE    128
#define SCH_CRED_MAX_SUPPORTED_ALGS     256
#define SCH_CRED_MAX_SUPPORTED_CERTS    100

typedef ULONG_PTR HCRYPTPROV;

typedef struct _SCHANNEL_CERT_HASH
{
    DWORD           dwLength;
    DWORD           dwFlags;
    HCRYPTPROV      hProv;
    BYTE            ShaHash[20];
} SCHANNEL_CERT_HASH, * PSCHANNEL_CERT_HASH;

typedef struct _SCHANNEL_CERT_HASH_STORE
{
    DWORD           dwLength;
    DWORD           dwFlags;
    HCRYPTPROV      hProv;
    BYTE            ShaHash[20];
    WCHAR           pwszStoreName[SCH_CRED_MAX_STORE_NAME_SIZE];
} SCHANNEL_CERT_HASH_STORE, * PSCHANNEL_CERT_HASH_STORE;

// Values for SCHANNEL_CERT_HASH dwFlags field.
#define SCH_MACHINE_CERT_HASH           0x00000001

//
// Schannel credentials data structure.
//

#define SCH_CRED_V1              0x00000001
#define SCH_CRED_V2              0x00000002  // for legacy code
#define SCH_CRED_VERSION         0x00000002  // for legacy code
#define SCH_CRED_V3              0x00000003  // for legacy code
#define SCHANNEL_CRED_VERSION    0x00000004  // for legacy code
#define SCH_CREDENTIALS_VERSION  0x00000005

struct _HMAPPER;

typedef const struct _CERT_CONTEXT* PCCERT_CONTEXT;

typedef void* HCERTSTORE;

typedef enum _eTlsAlgorithmUsage
{
    TlsParametersCngAlgUsageKeyExchange,          // Key exchange algorithm. RSA, ECHDE, DHE, etc.
    TlsParametersCngAlgUsageSignature,            // Signature algorithm. RSA, DSA, ECDSA, etc.
    TlsParametersCngAlgUsageCipher,               // Encryption algorithm. AES, DES, RC4, etc.
    TlsParametersCngAlgUsageDigest,               // Digest of cipher suite. SHA1, SHA256, SHA384, etc.
    TlsParametersCngAlgUsageCertSig               // Signature and/or hash used to sign certificate. RSA, DSA, ECDSA, SHA1, SHA256, etc.
} eTlsAlgorithmUsage;

//
// SCH_CREDENTIALS structures
//
typedef struct _CRYPTO_SETTINGS
{
    eTlsAlgorithmUsage  eAlgorithmUsage;         // How this algorithm is being used.
    UNICODE_STRING      strCngAlgId;             // CNG algorithm identifier.
    DWORD               cChainingModes;          // Set to 0 if CNG algorithm does not have a chaining mode.
    PUNICODE_STRING     rgstrChainingModes;      // Set to NULL if CNG algorithm does not have a chaining mode.
    DWORD               dwMinBitLength;          // Blacklist key sizes less than this. Set to 0 if not defined or CNG algorithm implies bit length.
    DWORD               dwMaxBitLength;          // Blacklist key sizes greater than this. Set to 0 if not defined or CNG algorithm implies bit length.
} CRYPTO_SETTINGS, * PCRYPTO_SETTINGS;

typedef struct _TLS_PARAMETERS
{
    DWORD               cAlpnIds;                // Valid for server applications only. Must be zero otherwise. Number of ALPN IDs in rgstrAlpnIds; set to 0 if applies to all.
    PUNICODE_STRING     rgstrAlpnIds;            // Valid for server applications only. Must be NULL otherwise. Array of ALPN IDs that the following settings apply to; set to NULL if applies to all.
    DWORD               grbitDisabledProtocols;  // List protocols you DO NOT want negotiated.
    DWORD               cDisabledCrypto;         // Number of CRYPTO_SETTINGS structures; set to 0 if there are none.
    PCRYPTO_SETTINGS    pDisabledCrypto;         // Array of CRYPTO_SETTINGS structures; set to NULL if there are none;
    DWORD               dwFlags;                 // Optional flags to pass; set to 0 if there are none.
} TLS_PARAMETERS, * PTLS_PARAMETERS;

typedef struct _SCH_CREDENTIALS
{
    DWORD               dwVersion;               // Always SCH_CREDENTIALS_VERSION.
    DWORD               dwCredFormat;
    DWORD               cCreds;
    PCCERT_CONTEXT*     paCred;
    HCERTSTORE          hRootStore;

    DWORD               cMappers;
    struct _HMAPPER** aphMappers;

    DWORD               dwSessionLifespan;
    DWORD               dwFlags;
    DWORD               cTlsParameters;
    PTLS_PARAMETERS     pTlsParameters;
} SCH_CREDENTIALS, * PSCH_CREDENTIALS;

typedef struct _TLS_EXTENSION_SUBSCRIPTION
{
    WORD ExtensionType; // Code point of extension.
    WORD HandshakeType; // Message type used to transport extension.
} TLS_EXTENSION_SUBSCRIPTION, * PTLS_EXTENSION_SUBSCRIPTION;

typedef struct _SUBSCRIBE_GENERIC_TLS_EXTENSION
{
    DWORD Flags;                                                // Flags used to modify behavior. Must be zero.
    DWORD SubscriptionsCount;                                   // Number of elements in the Subscriptions array.
    TLS_EXTENSION_SUBSCRIPTION Subscriptions[ANYSIZE_ARRAY];    // Array of TLS_EXTENSION_SUBSCRIPTION structures.
} SUBSCRIBE_GENERIC_TLS_EXTENSION, * PSUBSCRIBE_GENERIC_TLS_EXTENSION;

// Flag values for SecPkgContext_SessionInfo
#define SSL_SESSION_RECONNECT   1

typedef struct _SecPkgContext_SessionInfo
{
    DWORD dwFlags;
    DWORD cbSessionId;
    BYTE  rgbSessionId[32];
} SecPkgContext_SessionInfo, * PSecPkgContext_SessionInfo;

#define SECPKG_ATTR_SESSION_INFO         0x5d   // returns SecPkgContext_SessionInfo

#else

#define SCHANNEL_USE_BLACKLISTS
#include <schannel.h>

#endif

uint16_t QuicTlsTPHeaderSize = FIELD_OFFSET(SEND_GENERIC_TLS_EXTENSION, Buffer);

#define SecTrafficSecret_ClientEarlyData (SecTrafficSecret_Server + 1) // Hack to have my layer support 0-RTT

#define SEC_TRAFFIC_SECRETS_COUNT       4
#define MAX_SEC_TRAFFIC_SECRET_SIZE     0x40 // Fits all known current and future algorithms

#define MAX_SEC_TRAFFIC_SECRETS_SIZE \
    (sizeof(SEC_TRAFFIC_SECRETS) + MAX_SEC_TRAFFIC_SECRET_SIZE)

const WORD TlsHandshake_ClientHello = 0x01;
const WORD TlsHandshake_EncryptedExtensions = 0x08;

typedef struct QUIC_SEC_CONFIG {

    QUIC_CREDENTIAL_FLAGS Flags;

    //
    // Acquired credential handle.
    //
    CredHandle CredentialHandle;

#ifdef _KERNEL_MODE
    //
    // Async call context.
    //
    SspiAsyncContext* SspiContext;
#endif

} QUIC_SEC_CONFIG;

typedef struct QUIC_ACH_CONTEXT {
    //
    // Context for the completion callback.
    //
    void* CompletionContext;

    //
    // Caller-registered callback to signal credential acquisition is complete.
    //
    QUIC_SEC_CONFIG_CREATE_COMPLETE_HANDLER CompletionCallback;

#ifdef _KERNEL_MODE
    //
    // Principal string, stored here to ensure it's alive as long as the async
    // call needs it.
    //
    UNICODE_STRING Principal;
#endif

    //
    // CredConfig->Creds hash used to find the server certificate.
    //
    SCHANNEL_CERT_HASH_STORE CertHash;

    //
    // Security config to pass back to the caller.
    //
    QUIC_SEC_CONFIG* SecConfig;

    //
    // Holds the credentials configuration for the lifetime of the async call.
    //
    SCH_CREDENTIALS Credentials;

    //
    // Holds TLS configuration for the lifetime of the async call.
    //
    TLS_PARAMETERS TlsParameters;

} QUIC_ACH_CONTEXT;

typedef struct QUIC_TLS_SESSION {

    uint32_t Reserved;

} QUIC_TLS_SESSION;

typedef struct _SEC_BUFFER_WORKSPACE {

    //
    // Used to pass additional flags to Schannel.
    //
    SEC_FLAGS InSecFlags;

    //
    // Space for the output traffic secrets generated by Schannel.
    //
    uint8_t OutTrafSecBuf[SEC_TRAFFIC_SECRETS_COUNT*MAX_SEC_TRAFFIC_SECRETS_SIZE];

    //
    // Input sec buffers to pass to Schannel.
    //
    SecBuffer InSecBuffers[7];

    //
    // Output sec buffers to get data produced by Schannel.
    //
    SecBuffer OutSecBuffers[7];

} SEC_BUFFER_WORKSPACE;

typedef struct QUIC_TLS {

    BOOLEAN IsServer : 1;
    BOOLEAN GeneratedFirstPayload : 1;
    BOOLEAN PeerTransportParamsReceived : 1;
    BOOLEAN HandshakeKeyRead : 1;
    BOOLEAN ApplicationKeyRead : 1;
    BOOLEAN TicketReceived : 1;

    QUIC_TLS_SESSION* TlsSession;

    //
    // Cached server name indication.
    //
    const char* SNI;

    //
    // Schannel-allocated context for use between calls.
    //
    CtxtHandle SchannelContext;

    //
    // SecurityConfig information for this TLS stream.
    //
    QUIC_SEC_CONFIG* SecConfig;

    SEC_APPLICATION_PROTOCOLS* ApplicationProtocols;

    ULONG AppProtocolsSize;

    //
    // Schannel encoded TLS extension buffer for QUIC TP.
    //
    SEND_GENERIC_TLS_EXTENSION* TransportParams;

    //
    // Callback context and handler for QUIC TP.
    //
    QUIC_CONNECTION* Connection;
    QUIC_TLS_RECEIVE_TP_CALLBACK_HANDLER ReceiveTPCallback;

    //
    // Workspace for sec buffers pass into ISC/ASC.
    //
    SEC_BUFFER_WORKSPACE Workspace;

} QUIC_TLS;

_Success_(return==TRUE)
BOOLEAN
QuicPacketKeyCreate(
    _Inout_ QUIC_TLS* TlsContext,
    _In_ QUIC_PACKET_KEY_TYPE KeyType,
    _In_z_ const char* const SecretName,
    _In_ const SEC_TRAFFIC_SECRETS* TrafficSecrets,
    _Out_ QUIC_PACKET_KEY** Key
    );

#define SecStatusToQuicStatus(x) (QUIC_STATUS)(x)

#ifdef _KERNEL_MODE
#define NtStatusToQuicStatus(x) (x)
#else
#define NtStatusToQuicStatus(x) HRESULT_FROM_WIN32(RtlNtStatusToDosError(x))
#endif

#ifdef _KERNEL_MODE
BCRYPT_ALG_HANDLE QUIC_HMAC_SHA256_ALG_HANDLE;
BCRYPT_ALG_HANDLE QUIC_HMAC_SHA384_ALG_HANDLE;
BCRYPT_ALG_HANDLE QUIC_HMAC_SHA512_ALG_HANDLE;
BCRYPT_ALG_HANDLE QUIC_AES_ECB_ALG_HANDLE;
BCRYPT_ALG_HANDLE QUIC_AES_GCM_ALG_HANDLE;
#else
BCRYPT_ALG_HANDLE QUIC_HMAC_SHA256_ALG_HANDLE = BCRYPT_HMAC_SHA256_ALG_HANDLE;
BCRYPT_ALG_HANDLE QUIC_HMAC_SHA384_ALG_HANDLE = BCRYPT_HMAC_SHA384_ALG_HANDLE;
BCRYPT_ALG_HANDLE QUIC_HMAC_SHA512_ALG_HANDLE = BCRYPT_HMAC_SHA512_ALG_HANDLE;
BCRYPT_ALG_HANDLE QUIC_AES_ECB_ALG_HANDLE = BCRYPT_AES_ECB_ALG_HANDLE;
BCRYPT_ALG_HANDLE QUIC_AES_GCM_ALG_HANDLE = BCRYPT_AES_GCM_ALG_HANDLE;
#endif

#ifndef _KERNEL_MODE

QUIC_STATUS
QuicTlsUtf8ToWideChar(
    _In_z_ const char* const Input,
    _Outptr_result_z_ PWSTR* Output
    )
{
    QUIC_DBG_ASSERT(Input != NULL);
    QUIC_DBG_ASSERT(Output != NULL);

    DWORD Error = NO_ERROR;
    PWSTR Buffer = NULL;
    int Size =
        MultiByteToWideChar(
            CP_UTF8,
            MB_ERR_INVALID_CHARS,
            Input,
            -1,
            NULL,
            0);
    if (Size == 0) {
        Error = GetLastError();
        QuicTraceEvent(
            LibraryErrorStatus,
            "[ lib] ERROR, %u, %s.",
            Error,
            "Get wchar string size");
        goto Error;
    }

    Buffer = QUIC_ALLOC_NONPAGED(sizeof(WCHAR) * Size);
    if (Buffer == NULL) {
        Error = ERROR_NOT_ENOUGH_MEMORY;
        QuicTraceEvent(
            AllocFailure,
            "Allocation of '%s' failed. (%llu bytes)",
            "wchar string",
            sizeof(WCHAR) * Size);
        goto Error;
    }

    Size =
        MultiByteToWideChar(
            CP_UTF8,
            MB_ERR_INVALID_CHARS,
            Input,
            -1,
            Buffer,
            Size);
    if (Size == 0) {
        Error = GetLastError();
        QuicTraceEvent(
            LibraryErrorStatus,
            "[ lib] ERROR, %u, %s.",
            Error,
            "Convert string to wchar");
        goto Error;
    }

    *Output = Buffer;
    Buffer = NULL;

Error:

    if (Buffer != NULL) {
        QUIC_FREE(Buffer);
    }

    return HRESULT_FROM_WIN32(Error);
}

#else

_IRQL_requires_max_(PASSIVE_LEVEL)
QUIC_STATUS
QuicTlsUtf8ToUnicodeString(
    _In_z_ const char* Input,
    _Inout_ PUNICODE_STRING Output
    )
{
    QUIC_DBG_ASSERT(Input != NULL);
    QUIC_DBG_ASSERT(Output != NULL);

    QUIC_STATUS Status;
    ULONG RequiredSize = 0;
    PWSTR UnicodeString = NULL;

    size_t InputLength = strnlen_s(Input, QUIC_MAX_SNI_LENGTH + 1);
    if (InputLength == QUIC_MAX_SNI_LENGTH + 1) {
        Status = QUIC_STATUS_INVALID_PARAMETER;
        goto Error;
    }
    InputLength++;

    Status =
        RtlUTF8ToUnicodeN(
            UnicodeString,
            RequiredSize,
            &RequiredSize,
            Input,
            (ULONG) InputLength);
    if (!NT_SUCCESS(Status)) {
        QuicTraceEvent(
            LibraryErrorStatus,
            "[ lib] ERROR, %u, %s.",
            Status,
            "Get unicode string size");
        goto Error;
    }

    UnicodeString = QUIC_ALLOC_NONPAGED(RequiredSize);
    if (UnicodeString == NULL) {
        QuicTraceEvent(
            AllocFailure,
            "Allocation of '%s' failed. (%llu bytes)",
            "unicode string",
            RequiredSize);
        Status = QUIC_STATUS_OUT_OF_MEMORY;
        goto Error;
    }

    Status =
        RtlUTF8ToUnicodeN(
            UnicodeString,
            RequiredSize,
            &RequiredSize,
            Input,
            (ULONG) InputLength);
    if (!NT_SUCCESS(Status)) {
        QuicTraceEvent(
            LibraryErrorStatus,
            "[ lib] ERROR, %u, %s.",
            Status,
            "Convert string to unicode");
        goto Error;
    }

    QUIC_DBG_ASSERT(Output->Buffer == NULL);
    Output->Buffer = UnicodeString;
    UnicodeString = NULL;

    Output->MaximumLength = (USHORT)RequiredSize;
    Output->Length = Output->MaximumLength - sizeof(WCHAR);

Error:
    if (UnicodeString != NULL) {
        QUIC_FREE(UnicodeString);
        UnicodeString = NULL;
    }
    return Status;
}

#endif

QUIC_STATUS
QuicTlsLibraryInitialize(
    void
    )
{
#ifdef _KERNEL_MODE
    ULONG Flags = BCRYPT_ALG_HANDLE_HMAC_FLAG | BCRYPT_PROV_DISPATCH;
    NTSTATUS Status =
        BCryptOpenAlgorithmProvider(
            &QUIC_HMAC_SHA256_ALG_HANDLE,
            BCRYPT_SHA256_ALGORITHM,
            MS_PRIMITIVE_PROVIDER,
            Flags);
    if (!NT_SUCCESS(Status)) {
        QuicTraceEvent(
            LibraryErrorStatus,
            "[ lib] ERROR, %u, %s.",
            Status,
            "Open HMAC_SHA256 algorithm");
        goto Error;
    }

    Status =
        BCryptOpenAlgorithmProvider(
            &QUIC_HMAC_SHA384_ALG_HANDLE,
            BCRYPT_SHA384_ALGORITHM,
            MS_PRIMITIVE_PROVIDER,
            Flags);
    if (!NT_SUCCESS(Status)) {
        QuicTraceEvent(
            LibraryErrorStatus,
            "[ lib] ERROR, %u, %s.",
            Status,
            "Open HMAC_SHA384 algorithm");
        goto Error;
    }

    Status =
        BCryptOpenAlgorithmProvider(
            &QUIC_HMAC_SHA512_ALG_HANDLE,
            BCRYPT_SHA512_ALGORITHM,
            MS_PRIMITIVE_PROVIDER,
            Flags);
    if (!NT_SUCCESS(Status)) {
        QuicTraceEvent(
            LibraryErrorStatus,
            "[ lib] ERROR, %u, %s.",
            Status,
            "Open HMAC_SHA512 algorithm");
        goto Error;
    }

    Status =
        BCryptOpenAlgorithmProvider(
            &QUIC_AES_ECB_ALG_HANDLE,
            BCRYPT_AES_ALGORITHM,
            MS_PRIMITIVE_PROVIDER,
            BCRYPT_PROV_DISPATCH);
    if (!NT_SUCCESS(Status)) {
        QuicTraceEvent(
            LibraryErrorStatus,
            "[ lib] ERROR, %u, %s.",
            Status,
            "Open AES algorithm");
        goto Error;
    }

    Status =
        BCryptSetProperty(
            QUIC_AES_ECB_ALG_HANDLE,
            BCRYPT_CHAINING_MODE,
            (PBYTE)BCRYPT_CHAIN_MODE_ECB,
            sizeof(BCRYPT_CHAIN_MODE_ECB),
            0);
    if (!NT_SUCCESS(Status)) {
        QuicTraceEvent(
            LibraryErrorStatus,
            "[ lib] ERROR, %u, %s.",
            Status,
            "Set ECB chaining mode");
        goto Error;
    }

    Status =
        BCryptOpenAlgorithmProvider(
            &QUIC_AES_GCM_ALG_HANDLE,
            BCRYPT_AES_ALGORITHM,
            MS_PRIMITIVE_PROVIDER,
            BCRYPT_PROV_DISPATCH);
    if (!NT_SUCCESS(Status)) {
        QuicTraceEvent(
            LibraryErrorStatus,
            "[ lib] ERROR, %u, %s.",
            Status,
            "Open AES algorithm");
        goto Error;
    }

    Status =
        BCryptSetProperty(
            QUIC_AES_GCM_ALG_HANDLE,
            BCRYPT_CHAINING_MODE,
            (PBYTE)BCRYPT_CHAIN_MODE_GCM,
            sizeof(BCRYPT_CHAIN_MODE_GCM),
            0);
    if (!NT_SUCCESS(Status)) {
        QuicTraceEvent(
            LibraryErrorStatus,
            "[ lib] ERROR, %u, %s.",
            Status,
            "Set GCM chaining mode");
        goto Error;
    }

    QuicTraceLogVerbose(
        SchannelInitialized,
        "[ tls] Library initialized");

Error:

    if (!NT_SUCCESS(Status)) {
        if (QUIC_HMAC_SHA256_ALG_HANDLE) {
            BCryptCloseAlgorithmProvider(QUIC_HMAC_SHA256_ALG_HANDLE, 0);
            QUIC_HMAC_SHA256_ALG_HANDLE = NULL;
        }
        if (QUIC_HMAC_SHA384_ALG_HANDLE) {
            BCryptCloseAlgorithmProvider(QUIC_HMAC_SHA384_ALG_HANDLE, 0);
            QUIC_HMAC_SHA384_ALG_HANDLE = NULL;
        }
        if (QUIC_HMAC_SHA512_ALG_HANDLE) {
            BCryptCloseAlgorithmProvider(QUIC_HMAC_SHA512_ALG_HANDLE, 0);
            QUIC_HMAC_SHA512_ALG_HANDLE = NULL;
        }
        if (QUIC_AES_ECB_ALG_HANDLE) {
            BCryptCloseAlgorithmProvider(QUIC_AES_ECB_ALG_HANDLE, 0);
            QUIC_AES_ECB_ALG_HANDLE = NULL;
        }
        if (QUIC_AES_GCM_ALG_HANDLE) {
            BCryptCloseAlgorithmProvider(QUIC_AES_GCM_ALG_HANDLE, 0);
            QUIC_AES_GCM_ALG_HANDLE = NULL;
        }
    }

    return NtStatusToQuicStatus(Status);
#else
    QuicTraceLogVerbose(
        SchannelInitialized,
        "[ tls] Library initialized");
    return QUIC_STATUS_SUCCESS;
#endif
}

void
QuicTlsLibraryUninitialize(
    void
    )
{
#ifdef _KERNEL_MODE
    BCryptCloseAlgorithmProvider(QUIC_HMAC_SHA256_ALG_HANDLE, 0);
    BCryptCloseAlgorithmProvider(QUIC_HMAC_SHA384_ALG_HANDLE, 0);
    BCryptCloseAlgorithmProvider(QUIC_HMAC_SHA512_ALG_HANDLE, 0);
    BCryptCloseAlgorithmProvider(QUIC_AES_ECB_ALG_HANDLE, 0);
    BCryptCloseAlgorithmProvider(QUIC_AES_GCM_ALG_HANDLE, 0);
    QUIC_HMAC_SHA256_ALG_HANDLE = NULL;
    QUIC_HMAC_SHA384_ALG_HANDLE = NULL;
    QUIC_HMAC_SHA512_ALG_HANDLE = NULL;
    QUIC_AES_ECB_ALG_HANDLE = NULL;
    QUIC_AES_GCM_ALG_HANDLE = NULL;
#endif
    QuicTraceLogVerbose(
        SchannelUninitialized,
        "[ tls] Library uninitialized");
}

_IRQL_requires_max_(DISPATCH_LEVEL)
__drv_allocatesMem(Mem)
_Must_inspect_result_
_Success_(return != NULL)
QUIC_ACH_CONTEXT*
QuicTlsAllocateAchContext(
    _In_opt_ void* Context,
    _In_ QUIC_SEC_CONFIG_CREATE_COMPLETE_HANDLER Callback,
    _In_ QUIC_SEC_CONFIG* Config
    )
{
    QUIC_ACH_CONTEXT* AchContext = QUIC_ALLOC_NONPAGED(sizeof(QUIC_ACH_CONTEXT));
    if (AchContext == NULL) {
        QuicTraceEvent(
            AllocFailure,
            "Allocation of '%s' failed. (%llu bytes)",
            "QUIC_ACH_CONTEXT",
            sizeof(QUIC_ACH_CONTEXT));
    } else {
        RtlZeroMemory(AchContext, sizeof(*AchContext));
        AchContext->CompletionContext = Context;
        AchContext->CompletionCallback = Callback;
        AchContext->SecConfig = Config;
        AchContext->Credentials.pTlsParameters = &AchContext->TlsParameters;
        AchContext->Credentials.cTlsParameters = 1;
    }

    return AchContext;
}

void
QuicTlsFreeAchContext(
    _In_ QUIC_ACH_CONTEXT* AchContext
    )
{
#ifdef _KERNEL_MODE
    if (AchContext->Principal.Buffer != NULL) {
        QUIC_FREE(AchContext->Principal.Buffer);
        RtlZeroMemory(&AchContext->Principal, sizeof(AchContext->Principal));
    }
#endif
    QUIC_FREE(AchContext);
}

#ifdef _KERNEL_MODE

void
QuicTlsSspiNotifyCallback(
    _In_     SspiAsyncContext* Handle,
    _In_opt_ void*  CallbackData
    )
{
    if (CallbackData == NULL) {
        QuicTraceEvent(
            LibraryError,
            "[ lib] ERROR, %s.",
            "NULL CallbackData to QuicTlsSspiNotifyCallback");
        return;
    }
    QUIC_ACH_CONTEXT* Context = CallbackData;
    QUIC_SEC_CONFIG_CREATE_COMPLETE_HANDLER CompletionCallback = Context->CompletionCallback;
    void* CompletionContext = Context->CompletionContext;
    QUIC_SEC_CONFIG* SecConfig = (QUIC_SEC_CONFIG*)Context->SecConfig;
    SECURITY_STATUS Status = SspiGetAsyncCallStatus(Handle);
    QuicTlsFreeAchContext(Context);
    if (Status != SEC_E_OK) {
        QuicTraceEvent(
            LibraryErrorStatus,
            "[ lib] ERROR, %u, %s.",
            Status,
            "Completion for SspiAcquireCredentialsHandleAsyncW");
        CompletionCallback(CompletionContext, SecStatusToQuicStatus(Status), NULL);
        QuicTlsSecConfigDelete(SecConfig); // *MUST* be last call to prevent crash in platform cleanup.
    } else {
        CompletionCallback(CompletionContext, QUIC_STATUS_SUCCESS, SecConfig);
    }
}

//
// Used by QuicTlsServerSecConfigCreate and QuicTlsInitialize
//
const static UNICODE_STRING QuicTlsPackageName = RTL_CONSTANT_STRING(L"Schannel");

#endif

_IRQL_requires_max_(PASSIVE_LEVEL)
QUIC_STATUS
QuicTlsSecConfigCreate(
    _In_ const QUIC_CREDENTIAL_CONFIG* CredConfig,
    _In_opt_ void* Context,
    _In_ QUIC_SEC_CONFIG_CREATE_COMPLETE_HANDLER CompletionHandler
    )
{
    SECURITY_STATUS SecStatus;
    QUIC_STATUS Status = QUIC_STATUS_SUCCESS;

    QUIC_DBG_ASSERT(CredConfig && CompletionHandler);

#ifndef _KERNEL_MODE
    if (!(CredConfig->Flags & QUIC_CREDENTIAL_FLAG_LOAD_SYNCHRONOUS)) {
        return QUIC_STATUS_NOT_SUPPORTED;
    }
#endif

    if (CredConfig->Flags & QUIC_CREDENTIAL_FLAG_CLIENT) {

        if (CredConfig->Type != QUIC_CREDENTIAL_TYPE_CERTIFICATE_NONE) {
            return QUIC_STATUS_NOT_SUPPORTED; // Client certificates not supported yet.
        }

    } else {

        switch (CredConfig->Type) {
        case QUIC_CREDENTIAL_TYPE_CERTIFICATE_NONE:
            return QUIC_STATUS_INVALID_PARAMETER; // Server requires a certificate.
        case QUIC_CREDENTIAL_TYPE_CERTIFICATE_HASH:
        case QUIC_CREDENTIAL_TYPE_CERTIFICATE_HASH_STORE:
#ifndef _KERNEL_MODE
        case QUIC_CREDENTIAL_TYPE_CERTIFICATE_CONTEXT:
#endif
            if (CredConfig->Creds == NULL && CredConfig->Principal == NULL) {
                return QUIC_STATUS_INVALID_PARAMETER;
            }
            break;
#ifdef _KERNEL_MODE
        case QUIC_CREDENTIAL_TYPE_CERTIFICATE_CONTEXT:
#endif
        case QUIC_CREDENTIAL_TYPE_CERTIFICATE_FILE:
        default:
            return QUIC_STATUS_NOT_SUPPORTED;
        }
    }

#pragma prefast(suppress: __WARNING_6014, "Memory is correctly freed (QuicTlsSecConfigDelete)")
    QUIC_SEC_CONFIG* Config = QUIC_ALLOC_NONPAGED(sizeof(QUIC_SEC_CONFIG));
    if (Config == NULL) {
        QuicTraceEvent(
            AllocFailure,
            "Allocation of '%s' failed. (%llu bytes)",
            "QUIC_SEC_CONFIG",
            sizeof(QUIC_SEC_CONFIG));
        return QUIC_STATUS_OUT_OF_MEMORY;
    }

    RtlZeroMemory(Config, sizeof(QUIC_SEC_CONFIG));
    SecInvalidateHandle(&Config->CredentialHandle);
    Config->Flags = CredConfig->Flags;

    QUIC_ACH_CONTEXT* AchContext =
        QuicTlsAllocateAchContext(Context, CompletionHandler, Config);
    if (AchContext == NULL) {
        Status = QUIC_STATUS_OUT_OF_MEMORY;
        goto Error;
    }

    PSCH_CREDENTIALS Credentials = &AchContext->Credentials;
    Credentials->pTlsParameters = &AchContext->TlsParameters;
    Credentials->cTlsParameters = 1;

    Credentials->dwVersion = SCH_CREDENTIALS_VERSION;
    Credentials->dwFlags |= SCH_CRED_NO_SYSTEM_MAPPER;
    Credentials->dwFlags |= SCH_USE_STRONG_CRYPTO;
    if (CredConfig->Flags & QUIC_CREDENTIAL_FLAG_ENABLE_OCSP) {
        Credentials->dwFlags |= SCH_CRED_SNI_ENABLE_OCSP;
    }
    if (CredConfig->Flags & QUIC_CREDENTIAL_FLAG_CLIENT) {
        Credentials->dwFlags |= SCH_CRED_NO_DEFAULT_CREDS;
        Credentials->pTlsParameters->grbitDisabledProtocols = (DWORD)~SP_PROT_TLS1_3_CLIENT;
    } else {
        Credentials->pTlsParameters->grbitDisabledProtocols = (DWORD)~SP_PROT_TLS1_3_SERVER;
    }
    //
    // TODO: Disallow AES_CCM_8 algorithm, which are undefined in the QUIC-TLS spec.
    //

#ifdef _KERNEL_MODE
    if (CredConfig->Type == QUIC_CREDENTIAL_TYPE_CERTIFICATE_HASH) {
        if (CredConfig->Creds == NULL) {
            Status = QUIC_STATUS_INVALID_PARAMETER;
            goto Error;
        }
        QUIC_CERTIFICATE_HASH* CertHash = CredConfig->Creds;
        AchContext->CertHash.dwLength = sizeof(AchContext->CertHash);
        AchContext->CertHash.dwFlags |= SCH_MACHINE_CERT_HASH;
        AchContext->CertHash.hProv = 0;

        RtlCopyMemory(
            AchContext->CertHash.ShaHash,
            CertHash->ShaHash,
            sizeof(AchContext->CertHash.ShaHash));

        //
        // Assume the Machine MY store if unspecified.
        //
        RtlCopyMemory(AchContext->CertHash.pwszStoreName, L"MY", sizeof(L"MY"));

        Credentials->cCreds = 1;
        Credentials->paCred = (PVOID)&AchContext->CertHash;
        Credentials->dwCredFormat = SCH_CRED_FORMAT_CERT_HASH_STORE;
        Credentials->dwFlags |= SCH_MACHINE_CERT_HASH;

    } else if (CredConfig->Type == QUIC_CREDENTIAL_TYPE_CERTIFICATE_HASH_STORE) {
        if (CredConfig->Creds == NULL) {
            Status = QUIC_STATUS_INVALID_PARAMETER;
            goto Error;
        }
        QUIC_CERTIFICATE_HASH_STORE* CertHashStore = CredConfig->Creds;

        AchContext->CertHash.dwLength = sizeof(AchContext->CertHash);
        AchContext->CertHash.dwFlags |= CertHashStore->Flags;
        AchContext->CertHash.hProv = 0;

        RtlCopyMemory(
            AchContext->CertHash.ShaHash,
            &(CertHashStore->ShaHash),
            sizeof(AchContext->CertHash.ShaHash));

#pragma warning(push)
#pragma warning(disable:6387) // Parameter 3 is allowed to be NULL when the value isn't wanted.
#pragma warning(disable:6385) // SAL ignores the annotations on strnlen_s because of the (ULONG) cast. Probably.
        Status =
            RtlUTF8ToUnicodeN(
                AchContext->CertHash.pwszStoreName,
                sizeof(AchContext->CertHash.pwszStoreName),
                NULL,
                CertHashStore->StoreName,
                (ULONG) strnlen_s(
                    CertHashStore->StoreName,
                    sizeof(CertHashStore->StoreName)));
#pragma warning(pop)
        if (!NT_SUCCESS(Status)) {
            QuicTraceEvent(
            LibraryErrorStatus,
            "[ lib] ERROR, %u, %s.",
            Status,
            "Convert cert store name to unicode");
            goto Error;
        }

        Credentials->cCreds = 1;
        Credentials->paCred = (PVOID)&AchContext->CertHash;
        Credentials->dwCredFormat = SCH_CRED_FORMAT_CERT_HASH_STORE;
        Credentials->dwFlags |= SCH_MACHINE_CERT_HASH;

    } else if (CredConfig->Principal != NULL) {
        //
        // No certificate hashes present, only use Principal.
        //
        Credentials->cCreds = 0;
        Credentials->paCred = NULL;
    } else {
        Status = QUIC_STATUS_INVALID_PARAMETER;
        QuicTraceEvent(
            LibraryError,
            "[ lib] ERROR, %s.",
            "Invalid flags passed in to QuicTlsSecConfigCreate");
        goto Error;
    }

    if (CredConfig->Principal != NULL) {

        Status = QuicTlsUtf8ToUnicodeString(CredConfig->Principal, &AchContext->Principal);
        if (!NT_SUCCESS(Status)) {
            QuicTraceEvent(
                LibraryErrorStatus,
                "[ lib] ERROR, %u, %s.",
                Status,
                "Convert principal to unicode");
            goto Error;
        }

        Credentials->dwFlags |= SCH_CRED_SNI_CREDENTIAL;
    }
#else

    PCERT_CONTEXT CertContext = NULL;

    Status =
        QuicCertCreate(
            CredConfig->Type,
            CredConfig->Creds,
            CredConfig->Principal,
            &CertContext);
    if (QUIC_FAILED(Status)) {
        QuicTraceEvent(
            LibraryErrorStatus,
            "[ lib] ERROR, %u, %s.",
            Status,
            "QuicCertCreate");
        goto Error;
    }

    Credentials->cCreds = 1;
    Credentials->paCred = &CertContext;
#endif

    TimeStamp CredExpiration;
    unsigned long Direction =
        (CredConfig->Flags & QUIC_CREDENTIAL_FLAG_CLIENT) ?
            SECPKG_CRED_OUTBOUND : SECPKG_CRED_INBOUND;
#ifdef _KERNEL_MODE
    PSECURITY_STRING PackageName = (PSECURITY_STRING) &QuicTlsPackageName;
#else
    WCHAR* PackageName = UNISP_NAME_W;
#endif

#ifdef _KERNEL_MODE

    if (!(CredConfig->Flags & QUIC_CREDENTIAL_FLAG_LOAD_SYNCHRONOUS)) {

        //
        // Async (kernel-mode only) code path.
        //

        Config->SspiContext = SspiCreateAsyncContext();
        if (Config->SspiContext == NULL) {
            QuicTraceEvent(
                LibraryError,
                "[ lib] ERROR, %s.",
                "SspiCreateAsyncContext");
            Status = QUIC_STATUS_OUT_OF_MEMORY;
            goto Error;
        }

        SecStatus =
            SspiSetAsyncNotifyCallback(
                Config->SspiContext,
                QuicTlsSspiNotifyCallback,
                AchContext);
        if (SecStatus != SEC_E_OK) {
            QuicTraceEvent(
                LibraryErrorStatus,
                "[ lib] ERROR, %u, %s.",
                SecStatus,
                "SspiSetAsyncNotifyCallback");
            Status = SecStatusToQuicStatus(SecStatus);
            goto Error;
        }

        QuicTraceLogVerbose(
            SchannelAchAsync,
            "[ tls] Calling ACH async to create security config");

        SecStatus =
            SspiAcquireCredentialsHandleAsyncW(
                Config->SspiContext,
                &AchContext->Principal,
                PackageName,
                Direction,
                NULL,
                &AchContext->Credentials,
                NULL,
                NULL,
                &Config->CredentialHandle,
                NULL);
        if (SecStatus != SEC_E_OK) {
            QuicTraceEvent(
                LibraryErrorStatus,
                "[ lib] ERROR, %u, %s.",
                SecStatus,
                "SspiAcquireCredentialsHandleAsyncW");
            Status = SecStatusToQuicStatus(SecStatus);
            goto Error;
        }

        Status = QUIC_STATUS_PENDING;
        AchContext = NULL;
        Config = NULL;
        goto Error;
    }

#endif

    QUIC_DBG_ASSERT(CredConfig->Flags & QUIC_CREDENTIAL_FLAG_LOAD_SYNCHRONOUS);

    QuicTraceLogVerbose(
        SchannelAch,
        "[ tls] Calling ACH to create security config");

    SecStatus =
        AcquireCredentialsHandleW(
#ifdef _KERNEL_MODE
            &AchContext->Principal,
#else
            NULL,
#endif
            PackageName,
            Direction,
            NULL,
            Credentials,
            NULL,
            NULL,
            &Config->CredentialHandle,
            &CredExpiration);
    if (SecStatus != SEC_E_OK) {
        QuicTraceEvent(
            LibraryErrorStatus,
            "[ lib] ERROR, %u, %s.",
            SecStatus,
            "AcquireCredentialsHandleW");
        Status = SecStatusToQuicStatus(SecStatus);
        goto Error;
    }

    QuicTraceLogVerbose(
        SchannelAchCompleteInline,
        "[ tls] Invoking security config completion callback inline, 0x%x",
        SecStatus);

    CompletionHandler(Context, SecStatusToQuicStatus(SecStatus), (QUIC_SEC_CONFIG*)Config);
    Status = QUIC_STATUS_PENDING;
    Config = NULL;

Error:

    if (AchContext != NULL) {
        QuicTlsFreeAchContext(AchContext);
    }

#ifndef _KERNEL_MODE
    if (CertContext != NULL && CertContext != CredConfig->Creds) {
        CertFreeCertificateContext(CertContext);
    }
#endif

    if (Config != NULL) {
        QuicTlsSecConfigDelete(Config);
    }

    return Status;
}

_IRQL_requires_max_(PASSIVE_LEVEL)
void
QuicTlsSecConfigDelete(
    __drv_freesMem(ServerConfig) _Frees_ptr_ _In_ QUIC_SEC_CONFIG* ServerConfig
    )
{
#ifdef _KERNEL_MODE
    if (ServerConfig->SspiContext != NULL) {
        SspiFreeAsyncContext(ServerConfig->SspiContext);
    }
#endif

    if (SecIsValidHandle(&ServerConfig->CredentialHandle)) {
        FreeCredentialsHandle(&ServerConfig->CredentialHandle);
    }

    QUIC_FREE(ServerConfig);
}

_IRQL_requires_max_(PASSIVE_LEVEL)
QUIC_STATUS
QuicTlsSessionInitialize(
    _Out_ QUIC_TLS_SESSION** NewTlsSession
    )
{
    *NewTlsSession = QUIC_ALLOC_NONPAGED(sizeof(QUIC_TLS_SESSION));
    if (*NewTlsSession == NULL) {
        QuicTraceEvent(
            AllocFailure,
            "Allocation of '%s' failed. (%llu bytes)",
            "QUIC_TLS_SESSION",
            sizeof(QUIC_TLS_SESSION));
        return QUIC_STATUS_OUT_OF_MEMORY;
    }
    return QUIC_STATUS_SUCCESS;
}

_IRQL_requires_max_(PASSIVE_LEVEL)
void
QuicTlsSessionUninitialize(
    _In_opt_ QUIC_TLS_SESSION* TlsSession
    )
{
    if (TlsSession != NULL) {
        QUIC_FREE(TlsSession);
    }
}

_IRQL_requires_max_(PASSIVE_LEVEL)
QUIC_STATUS
QuicTlsSessionSetTicketKey(
    _In_ QUIC_TLS_SESSION* TlsSession,
    _In_reads_bytes_(44)
        const void* Buffer
    )
{
    UNREFERENCED_PARAMETER(TlsSession);
    UNREFERENCED_PARAMETER(Buffer);
    return QUIC_STATUS_NOT_SUPPORTED;
}

_IRQL_requires_max_(PASSIVE_LEVEL)
QUIC_STATUS
QuicTlsSessionAddTicket(
    _In_ QUIC_TLS_SESSION* TlsSession,
    _In_ uint32_t BufferLength,
    _In_reads_bytes_(BufferLength)
        const uint8_t * const Buffer
    )
{
    UNREFERENCED_PARAMETER(TlsSession);
    UNREFERENCED_PARAMETER(BufferLength);
    UNREFERENCED_PARAMETER(Buffer);
    return QUIC_STATUS_NOT_SUPPORTED;
}

_IRQL_requires_max_(PASSIVE_LEVEL)
QUIC_STATUS
QuicTlsInitialize(
    _In_ const QUIC_TLS_CONFIG* Config,
    _Inout_ QUIC_TLS_PROCESS_STATE* State,
    _Out_ QUIC_TLS** NewTlsContext
    )
{
    UNREFERENCED_PARAMETER(Config->Connection);

    const ULONG AppProtocolsSize =
        (ULONG)(Config->AlpnBufferLength +
            FIELD_OFFSET(SEC_APPLICATION_PROTOCOLS, ProtocolLists) +
            FIELD_OFFSET(SEC_APPLICATION_PROTOCOL_LIST, ProtocolList));
    const size_t TlsSize = sizeof(QUIC_TLS) + (size_t)AppProtocolsSize;

    QUIC_STATUS Status = QUIC_STATUS_SUCCESS;
    QUIC_TLS* TlsContext = QUIC_ALLOC_NONPAGED(TlsSize);
    if (TlsContext == NULL) {
        QuicTraceEvent(
            AllocFailure,
            "Allocation of '%s' failed. (%llu bytes)",
            "QUIC_TLS",
            sizeof(QUIC_TLS));
        Status = QUIC_STATUS_OUT_OF_MEMORY;
        goto Error;
    }

    QUIC_ANALYSIS_ASSUME(sizeof(*TlsContext) < TlsSize); // This should not be necessary.
    RtlZeroMemory(TlsContext, sizeof(*TlsContext));
    SecInvalidateHandle(&TlsContext->SchannelContext);

    TlsContext->IsServer = Config->IsServer;
    TlsContext->TlsSession = Config->TlsSession;
    TlsContext->Connection = Config->Connection;
    TlsContext->ReceiveTPCallback = Config->ReceiveTPCallback;
    TlsContext->SNI = Config->ServerName;

    QuicTraceLogConnVerbose(
        SchannelContextCreated,
        TlsContext->Connection,
        "TLS context Created");

    TlsContext->AppProtocolsSize = AppProtocolsSize;
    TlsContext->ApplicationProtocols = (SEC_APPLICATION_PROTOCOLS*)(TlsContext + 1);
    TlsContext->ApplicationProtocols->ProtocolListsSize =
        (ULONG)(FIELD_OFFSET(SEC_APPLICATION_PROTOCOL_LIST, ProtocolList) + Config->AlpnBufferLength);

    SEC_APPLICATION_PROTOCOL_LIST* AlpnList = &TlsContext->ApplicationProtocols->ProtocolLists[0];
    AlpnList->ProtoNegoExt = SecApplicationProtocolNegotiationExt_ALPN;
    AlpnList->ProtocolListSize = Config->AlpnBufferLength;
    memcpy(&AlpnList->ProtocolList, Config->AlpnBuffer, Config->AlpnBufferLength);

    TlsContext->TransportParams = (SEND_GENERIC_TLS_EXTENSION*)Config->LocalTPBuffer;
    TlsContext->TransportParams->ExtensionType = TLS_EXTENSION_TYPE_QUIC_TRANSPORT_PARAMETERS;
    TlsContext->TransportParams->HandshakeType =
        Config->IsServer ? TlsHandshake_EncryptedExtensions : TlsHandshake_ClientHello;
    TlsContext->TransportParams->Flags = 0;
    TlsContext->TransportParams->BufferSize =
        (uint16_t)(Config->LocalTPLength - FIELD_OFFSET(SEND_GENERIC_TLS_EXTENSION, Buffer));

    //
    // Associate the existing security config with this TLS context.
    //
<<<<<<< HEAD
    TlsContext->SecConfig = Config->SecConfig;
    TlsContext->Connection = Config->Connection;
    TlsContext->ReceiveTPCallback = Config->ReceiveTPCallback;
    TlsContext->SNI = Config->ServerName;
=======
    TlsContext->SecConfig = QuicTlsSecConfigAddRef(Config->SecConfig);
>>>>>>> bb300110

    State->EarlyDataState = QUIC_TLS_EARLY_DATA_UNSUPPORTED; // 0-RTT not currently supported.

    Status = QUIC_STATUS_SUCCESS;
    *NewTlsContext = TlsContext;
    TlsContext = NULL;

Error:
    if (TlsContext) {
        QUIC_FREE(TlsContext);
    }
    return Status;
}

_IRQL_requires_max_(PASSIVE_LEVEL)
inline
static
void
QuicTlsResetSchannel(
    _In_ QUIC_TLS* TlsContext
    )
{
    if (SecIsValidHandle(&TlsContext->SchannelContext)) {
#ifdef _KERNEL_MODE
        SspiAsyncContext* DscContext = SspiCreateAsyncContext();
        if (DscContext != NULL) {
            SspiDeleteSecurityContextAsync(DscContext, &TlsContext->SchannelContext);
            SecInvalidateHandle(&TlsContext->SchannelContext);

            //
            // No callback was registered, so free this immediately.
            //
            SspiFreeAsyncContext(DscContext);
            DscContext = NULL;
        }
#else
        DeleteSecurityContext(&TlsContext->SchannelContext);
#endif
        SecInvalidateHandle(&TlsContext->SchannelContext);
        QuicZeroMemory(&TlsContext->Workspace, sizeof(TlsContext->Workspace));
    }
}

_IRQL_requires_max_(PASSIVE_LEVEL)
void
QuicTlsUninitialize(
    _In_opt_ QUIC_TLS* TlsContext
    )
{
    if (TlsContext != NULL) {
        QuicTraceLogConnVerbose(
            SchannelContextCleaningUp,
            TlsContext->Connection,
            "Cleaning up");

        QuicTlsResetSchannel(TlsContext);
        if (TlsContext->TransportParams != NULL) {
            QUIC_FREE(TlsContext->TransportParams);
        }
        QUIC_FREE(TlsContext);
    }
}

_IRQL_requires_max_(PASSIVE_LEVEL)
void
QuicTlsReset(
    _In_ QUIC_TLS* TlsContext
    )
{
    QuicTraceLogConnInfo(
        SchannelContextReset,
        TlsContext->Connection,
        "Resetting TLS state");

    //
    // Clean up and then re-create Schannel state.
    //
    QuicTlsResetSchannel(TlsContext);
}

_IRQL_requires_max_(PASSIVE_LEVEL)
QUIC_TLS_RESULT_FLAGS
QuicTlsWriteDataToSchannel(
    _In_ QUIC_TLS* TlsContext,
    _In_reads_(*InBufferLength)
        const uint8_t* InBuffer,
    _Inout_ uint32_t* InBufferLength,
    _Inout_ QUIC_TLS_PROCESS_STATE* State
    )
{
#ifdef _KERNEL_MODE
    SECURITY_STRING ServerName = { 0 };
    PSECURITY_STRING TargetServerName = NULL;
#else
    SEC_WCHAR* TargetServerName = NULL;
#endif

    SecBuffer* InSecBuffers = TlsContext->Workspace.InSecBuffers;
    SecBuffer* OutSecBuffers = TlsContext->Workspace.OutSecBuffers;

    SecBufferDesc InSecBufferDesc;
    InSecBufferDesc.ulVersion = SECBUFFER_VERSION;
    InSecBufferDesc.pBuffers = InSecBuffers;
    InSecBufferDesc.cBuffers = 0;

    SecBufferDesc OutSecBufferDesc;
    OutSecBufferDesc.ulVersion = SECBUFFER_VERSION;
    OutSecBufferDesc.pBuffers = OutSecBuffers;
    OutSecBufferDesc.cBuffers = 0;

    uint8_t AlertBufferRaw[2];

    if (*InBufferLength == 0) {

        //
        // If the input length is zero, then we are initializing the client
        // side, and have a few special differences in this code path.
        //
        QUIC_DBG_ASSERT(TlsContext->IsServer == FALSE);

        if (TlsContext->SNI != NULL) {
#ifdef _KERNEL_MODE
            TargetServerName = &ServerName;
            QUIC_STATUS Status = QuicTlsUtf8ToUnicodeString(TlsContext->SNI, TargetServerName);
#else
            QUIC_STATUS Status = QuicTlsUtf8ToWideChar(TlsContext->SNI, &TargetServerName);
#endif
            if (QUIC_FAILED(Status)) {
                QuicTraceEvent(
                    TlsErrorStatus,
                    "[ tls][%p] ERROR, %u, %s.",
                    TlsContext->Connection,
                    Status,
                    "Convert SNI to unicode");
                return QUIC_TLS_RESULT_ERROR;
            }
        }

        //
        // The first (input) secbuffer holds the ALPN for client initials.
        //
        InSecBuffers[InSecBufferDesc.cBuffers].BufferType = SECBUFFER_APPLICATION_PROTOCOLS;
        InSecBuffers[InSecBufferDesc.cBuffers].cbBuffer = TlsContext->AppProtocolsSize;
        InSecBuffers[InSecBufferDesc.cBuffers].pvBuffer = TlsContext->ApplicationProtocols;
        InSecBufferDesc.cBuffers++;

    } else {

        //
        // The first (input) secbuffer holds the received TLS data.
        //
        InSecBuffers[InSecBufferDesc.cBuffers].BufferType = SECBUFFER_TOKEN;
        InSecBuffers[InSecBufferDesc.cBuffers].cbBuffer = *InBufferLength;
        InSecBuffers[InSecBufferDesc.cBuffers].pvBuffer = (void*)InBuffer;
        InSecBufferDesc.cBuffers++;
    }

    //
    // More (input) secbuffers to allow Schannel to signal to if any data is
    // extra or missing.
    // N.B. These must always immediately follow the SECBUFFER_TOKEN. Nothing
    // is allowed to be before them.
    //
    InSecBuffers[InSecBufferDesc.cBuffers].BufferType = SECBUFFER_EMPTY;
    InSecBuffers[InSecBufferDesc.cBuffers].cbBuffer = 0;
    InSecBuffers[InSecBufferDesc.cBuffers].pvBuffer = NULL;
    InSecBufferDesc.cBuffers++;
    InSecBuffers[InSecBufferDesc.cBuffers].BufferType = SECBUFFER_EMPTY;
    InSecBuffers[InSecBufferDesc.cBuffers].cbBuffer = 0;
    InSecBuffers[InSecBufferDesc.cBuffers].pvBuffer = NULL;
    InSecBufferDesc.cBuffers++;

    //
    // Another (input) secbuffer to configure Schannel to use disable the TLS
    // record layer.
    //
    static_assert(
        ISC_REQ_MESSAGES == ASC_REQ_MESSAGES,
        "To simplify the code, we use the same value for both ISC and ASC");
    TlsContext->Workspace.InSecFlags.Flags = ISC_REQ_MESSAGES;
    InSecBuffers[InSecBufferDesc.cBuffers].BufferType = SECBUFFER_FLAGS;
    InSecBuffers[InSecBufferDesc.cBuffers].cbBuffer = sizeof(TlsContext->Workspace.InSecFlags);
    InSecBuffers[InSecBufferDesc.cBuffers].pvBuffer = &TlsContext->Workspace.InSecFlags;
    InSecBufferDesc.cBuffers++;

    //
    // If this is the first server call to ASC, populate the ALPN extension.
    //
    if (TlsContext->IsServer && !TlsContext->GeneratedFirstPayload) {
        //
        // The last (input) secbuffer contains the ALPN on server.
        //
        InSecBuffers[InSecBufferDesc.cBuffers].BufferType = SECBUFFER_APPLICATION_PROTOCOLS;
        InSecBuffers[InSecBufferDesc.cBuffers].cbBuffer = TlsContext->AppProtocolsSize;
        InSecBuffers[InSecBufferDesc.cBuffers].pvBuffer = TlsContext->ApplicationProtocols;
        InSecBufferDesc.cBuffers++;
    }

    //
    // The first (output) secbuffer is the buffer for Schannel to write any
    // TLS payload to send back out.
    //
    OutSecBuffers[OutSecBufferDesc.cBuffers].BufferType = SECBUFFER_TOKEN;
    OutSecBuffers[OutSecBufferDesc.cBuffers].cbBuffer = State->BufferAllocLength - State->BufferLength;
    OutSecBuffers[OutSecBufferDesc.cBuffers].pvBuffer = State->Buffer + State->BufferLength;
    OutSecBufferDesc.cBuffers++;

    //
    // Another (output) secbuffer is for any TLS alerts.
    //
    OutSecBuffers[OutSecBufferDesc.cBuffers].BufferType = SECBUFFER_ALERT;
    OutSecBuffers[OutSecBufferDesc.cBuffers].cbBuffer = sizeof(AlertBufferRaw);
    OutSecBuffers[OutSecBufferDesc.cBuffers].pvBuffer = AlertBufferRaw;
    OutSecBufferDesc.cBuffers++;

    if (TlsContext->TransportParams != NULL) {
        //
        // If we still have transport parameters to write, we need to add them
        // to the input buffer.
        //
        InSecBuffers[InSecBufferDesc.cBuffers].BufferType = SECBUFFER_SEND_GENERIC_TLS_EXTENSION;
        InSecBuffers[InSecBufferDesc.cBuffers].cbBuffer =
            FIELD_OFFSET(SEND_GENERIC_TLS_EXTENSION, Buffer) +
            TlsContext->TransportParams->BufferSize;
        InSecBuffers[InSecBufferDesc.cBuffers].pvBuffer = TlsContext->TransportParams;
        InSecBufferDesc.cBuffers++;
    }

    SUBSCRIBE_GENERIC_TLS_EXTENSION SubscribeExt;
    if (*InBufferLength != 0 && !TlsContext->PeerTransportParamsReceived) {
        //
        // Subscribe to get the peer's transport parameters, if available.
        //
        SubscribeExt.Flags = 0;
        SubscribeExt.SubscriptionsCount = 1;
        SubscribeExt.Subscriptions[0].ExtensionType =
            TLS_EXTENSION_TYPE_QUIC_TRANSPORT_PARAMETERS;
        SubscribeExt.Subscriptions[0].HandshakeType =
            TlsContext->IsServer ? TlsHandshake_ClientHello : TlsHandshake_EncryptedExtensions;

        InSecBuffers[InSecBufferDesc.cBuffers].BufferType = SECBUFFER_SUBSCRIBE_GENERIC_TLS_EXTENSION;
        InSecBuffers[InSecBufferDesc.cBuffers].cbBuffer = sizeof(SubscribeExt);
        InSecBuffers[InSecBufferDesc.cBuffers].pvBuffer = &SubscribeExt;
        InSecBufferDesc.cBuffers++;

        //
        // Another (output) secbuffer for the result of the subscription.
        //
        OutSecBuffers[OutSecBufferDesc.cBuffers].BufferType = SECBUFFER_SUBSCRIBE_GENERIC_TLS_EXTENSION;
        OutSecBuffers[OutSecBufferDesc.cBuffers].cbBuffer = *InBufferLength;
        OutSecBuffers[OutSecBufferDesc.cBuffers].pvBuffer = (void*)InBuffer; // Overwrite the input buffer with the extension.
        OutSecBufferDesc.cBuffers++;
    }

    //
    // Four more output secbuffers for any traffic secrets generated.
    //
    for (uint8_t i = 0; i < SEC_TRAFFIC_SECRETS_COUNT; ++i) {
        OutSecBuffers[OutSecBufferDesc.cBuffers].BufferType = SECBUFFER_TRAFFIC_SECRETS;
        OutSecBuffers[OutSecBufferDesc.cBuffers].cbBuffer = MAX_SEC_TRAFFIC_SECRETS_SIZE;
        OutSecBuffers[OutSecBufferDesc.cBuffers].pvBuffer =
            TlsContext->Workspace.OutTrafSecBuf + i * MAX_SEC_TRAFFIC_SECRETS_SIZE;
        OutSecBufferDesc.cBuffers++;
    }

    ULONG ContextReq =
        ISC_REQ_SEQUENCE_DETECT |
        ISC_REQ_CONFIDENTIALITY |
        ISC_RET_EXTENDED_ERROR |
        ISC_REQ_STREAM;
    ULONG ContextAttr;
    SECURITY_STATUS SecStatus;

    if (TlsContext->IsServer) {
        QUIC_SEC_CONFIG* SecConfig = (QUIC_SEC_CONFIG*)TlsContext->SecConfig;
        QUIC_DBG_ASSERT(!(SecConfig->Flags & QUIC_CREDENTIAL_FLAG_CLIENT));

        SecStatus =
            AcceptSecurityContext(
                &SecConfig->CredentialHandle,
                SecIsValidHandle(&TlsContext->SchannelContext) ? &TlsContext->SchannelContext : NULL,
                &InSecBufferDesc,
                ContextReq,
                0,
                &(TlsContext->SchannelContext),
                &OutSecBufferDesc,
                &ContextAttr,
                NULL); // FYI, used for client authentication certificate.

    } else {
        QUIC_SEC_CONFIG* SecConfig = (QUIC_SEC_CONFIG*)TlsContext->SecConfig;
        QUIC_DBG_ASSERT(SecConfig->Flags & QUIC_CREDENTIAL_FLAG_CLIENT);

        SecStatus =
            InitializeSecurityContextW(
                &SecConfig->CredentialHandle,
                SecIsValidHandle(&TlsContext->SchannelContext) ? &TlsContext->SchannelContext : NULL,
                TargetServerName, // Only set to non-null on client initial.
                ContextReq,
                0,
                SECURITY_NATIVE_DREP,
                &InSecBufferDesc,
                0,
                &TlsContext->SchannelContext,
                &OutSecBufferDesc,
                &ContextAttr,
                NULL);
    }

    QUIC_TLS_RESULT_FLAGS Result = 0;

    SecBuffer* ExtraBuffer = NULL;
    SecBuffer* MissingBuffer = NULL;
    for (uint32_t i = 0; i < InSecBufferDesc.cBuffers; ++i) {
        if (ExtraBuffer == NULL &&
            InSecBufferDesc.pBuffers[i].BufferType == SECBUFFER_EXTRA) {
            ExtraBuffer = &InSecBufferDesc.pBuffers[i];
        } else if (MissingBuffer == NULL &&
            InSecBufferDesc.pBuffers[i].BufferType == SECBUFFER_MISSING) {
            MissingBuffer = &InSecBufferDesc.pBuffers[i];
        }
    }

    SecBuffer* OutputTokenBuffer = NULL;
    SecBuffer* AlertBuffer = NULL;
    SecBuffer* TlsExtensionBuffer = NULL;
    SEC_TRAFFIC_SECRETS* NewPeerTrafficSecrets[2] = {0};
    SEC_TRAFFIC_SECRETS* NewOwnTrafficSecrets[2] = {0};
    uint8_t NewPeerTrafficSecretsCount = 0;
    uint8_t NewOwnTrafficSecretsCount = 0;

    for (uint32_t i = 0; i < OutSecBufferDesc.cBuffers; ++i) {
        if (OutputTokenBuffer == NULL &&
            OutSecBufferDesc.pBuffers[i].BufferType == SECBUFFER_TOKEN) {
            OutputTokenBuffer = &OutSecBufferDesc.pBuffers[i];
        } else if (AlertBuffer == NULL &&
            OutSecBufferDesc.pBuffers[i].BufferType == SECBUFFER_ALERT &&
            OutSecBufferDesc.pBuffers[i].cbBuffer > 0) {
            AlertBuffer = &OutSecBufferDesc.pBuffers[i];
        } else if (TlsExtensionBuffer == NULL &&
            OutSecBufferDesc.pBuffers[i].BufferType == SECBUFFER_SUBSCRIBE_GENERIC_TLS_EXTENSION) {
            TlsExtensionBuffer = &OutSecBufferDesc.pBuffers[i];
        } else if (OutSecBufferDesc.pBuffers[i].BufferType == SECBUFFER_TRAFFIC_SECRETS) {
            SEC_TRAFFIC_SECRETS* TrafficSecret =
                (SEC_TRAFFIC_SECRETS*)OutSecBufferDesc.pBuffers[i].pvBuffer;
            if (TrafficSecret->TrafficSecretType == SecTrafficSecret_None) {
                continue;
            }
            QuicTraceLogConnVerbose(
                SchannelKeyReady,
                TlsContext->Connection,
                "Key Ready Type, %u [%hu to %hu]",
                TrafficSecret->TrafficSecretType,
                TrafficSecret->MsgSequenceStart,
                TrafficSecret->MsgSequenceEnd);
            if (TlsContext->IsServer) {
                if (TrafficSecret->TrafficSecretType == SecTrafficSecret_Server) {
                    NewOwnTrafficSecrets[NewOwnTrafficSecretsCount++] = TrafficSecret;
                } else {
                    NewPeerTrafficSecrets[NewPeerTrafficSecretsCount++] = TrafficSecret;
                }
            } else {
                if (TrafficSecret->TrafficSecretType == SecTrafficSecret_Server) {
                    NewPeerTrafficSecrets[NewPeerTrafficSecretsCount++] = TrafficSecret;
                } else {
                    NewOwnTrafficSecrets[NewOwnTrafficSecretsCount++] = TrafficSecret;
                }
            }
        }
    }

    switch (SecStatus) {
    case SEC_E_OK:

        //
        // The handshake has completed. This may or may not result in more data
        // that needs to be sent back in response (depending on client/server).
        //
        if (!TlsContext->PeerTransportParamsReceived) {
            QuicTraceEvent(
                TlsError,
                "[ tls][%p] ERROR, %s.",
                TlsContext->Connection,
                "No QUIC TP received");
            Result |= QUIC_TLS_RESULT_ERROR;
            break;
        }

        if (TlsContext->TransportParams != NULL) {
            //
            // Done with the transport parameters. Clear them out so we don't
            // try to send them again.
            //
            QUIC_FREE(TlsContext->TransportParams);
            TlsContext->TransportParams = NULL;
        }

        if (!State->HandshakeComplete) {
            if (!TlsContext->IsServer) {
                SecPkgContext_ApplicationProtocol NegotiatedAlpn;
                SecStatus =
                    QueryContextAttributesW(
                        &TlsContext->SchannelContext,
                        SECPKG_ATTR_APPLICATION_PROTOCOL,
                        &NegotiatedAlpn);
                if (SecStatus != SEC_E_OK) {
                    QuicTraceEvent(
                        TlsErrorStatus,
                        "[ tls][%p] ERROR, %u, %s.",
                        TlsContext->Connection,
                        SecStatus,
                        "query negotiated ALPN");
                    Result |= QUIC_TLS_RESULT_ERROR;
                    break;
                }
                if (NegotiatedAlpn.ProtoNegoStatus != SecApplicationProtocolNegotiationStatus_Success) {
                    QuicTraceEvent(
                        TlsErrorStatus,
                        "[ tls][%p] ERROR, %u, %s.",
                        TlsContext->Connection,
                        NegotiatedAlpn.ProtoNegoStatus,
                        "ALPN negotiation status");
                    Result |= QUIC_TLS_RESULT_ERROR;
                    break;
                }
                const SEC_APPLICATION_PROTOCOL_LIST* AlpnList =
                    &TlsContext->ApplicationProtocols->ProtocolLists[0];
                State->NegotiatedAlpn =
                    QuicTlsAlpnFindInList(
                        AlpnList->ProtocolListSize,
                        AlpnList->ProtocolList,
                        NegotiatedAlpn.ProtocolIdSize,
                        NegotiatedAlpn.ProtocolId);
                if (State->NegotiatedAlpn == NULL) {
                    QuicTraceEvent(
                        TlsError,
                        "[ tls][%p] ERROR, %s.",
                        TlsContext->Connection,
                        "ALPN Mismatch");
                    Result |= QUIC_TLS_RESULT_ERROR;
                    break;
                }
            }

            SecPkgContext_SessionInfo SessionInfo;
            SecStatus =
                QueryContextAttributesW(
                    &TlsContext->SchannelContext,
                    SECPKG_ATTR_SESSION_INFO,
                    &SessionInfo);
            if (SecStatus != SEC_E_OK) {
                QuicTraceEvent(
                    TlsErrorStatus,
                    "[ tls][%p] ERROR, %u, %s.",
                    TlsContext->Connection,
                    SecStatus,
                    "query session info");
                Result |= QUIC_TLS_RESULT_ERROR;
                break;
            }
            if (SessionInfo.dwFlags & SSL_SESSION_RECONNECT) {
                State->SessionResumed = TRUE;
            }

            QuicTraceLogConnInfo(
                SchannelHandshakeComplete,
                TlsContext->Connection,
                "Handshake complete (resume=%hu)",
                State->SessionResumed);
            State->HandshakeComplete = TRUE;
            Result |= QUIC_TLS_RESULT_COMPLETE;
        }

        __fallthrough;

    case SEC_I_CONTINUE_NEEDED:
    case SEC_I_CONTINUE_NEEDED_MESSAGE_OK:

        if (AlertBuffer != NULL) {
            if (AlertBuffer->cbBuffer < 2) {
                QuicTraceEvent(
                    TlsError,
                    "[ tls][%p] ERROR, %s.",
                    TlsContext->Connection,
                    "TLS alert message received (invalid)");
            } else {
                State->AlertCode = ((uint8_t*)AlertBuffer->pvBuffer)[1];
                QuicTraceEvent(
                    TlsErrorStatus,
                    "[ tls][%p] ERROR, %u, %s.",
                    TlsContext->Connection,
                    State->AlertCode,
                    "TLS alert message received");
            }
            Result |= QUIC_TLS_RESULT_ERROR;
            break;
        }

        //
        // Some or all of the input data was processed. There may or may not be
        // corresponding output data to send in response.
        //

        if (ExtraBuffer != NULL && ExtraBuffer->cbBuffer > 0) {
            //
            // Not all the input buffer was consumed. There is some 'extra' left over.
            //
            QUIC_DBG_ASSERT(InSecBuffers[1].cbBuffer <= *InBufferLength);
            *InBufferLength -= InSecBuffers[1].cbBuffer;
        }

        QuicTraceLogConnInfo(
            SchannelConsumedBytes,
            TlsContext->Connection,
            "Consumed %u bytes",
            *InBufferLength);

        //
        // Update our "read" key state based on any new peer keys being available.
        //
        for (uint8_t i = 0; i < NewPeerTrafficSecretsCount; ++i) {
            Result |= QUIC_TLS_RESULT_READ_KEY_UPDATED;
            if (NewPeerTrafficSecrets[i]->TrafficSecretType == SecTrafficSecret_ClientEarlyData) {
                QUIC_FRE_ASSERT(FALSE); // TODO - Finish the 0-RTT logic.
            } else {
                if (State->ReadKey == QUIC_PACKET_KEY_INITIAL) {
                    if (!QuicPacketKeyCreate(
                            TlsContext,
                            QUIC_PACKET_KEY_HANDSHAKE,
                            "peer handshake traffic secret",
                            NewPeerTrafficSecrets[i],
                            &State->ReadKeys[QUIC_PACKET_KEY_HANDSHAKE])) {
                        Result |= QUIC_TLS_RESULT_ERROR;
                        break;
                    }
                    State->ReadKey = QUIC_PACKET_KEY_HANDSHAKE;
                    QuicTraceLogConnInfo(
                        SchannelReadHandshakeStart,
                        TlsContext->Connection,
                        "Reading Handshake data starts now");
                } else if (State->ReadKey == QUIC_PACKET_KEY_HANDSHAKE) {
                    if (!QuicPacketKeyCreate(
                            TlsContext,
                            QUIC_PACKET_KEY_1_RTT,
                            "peer application traffic secret",
                            NewPeerTrafficSecrets[i],
                            &State->ReadKeys[QUIC_PACKET_KEY_1_RTT])) {
                        Result |= QUIC_TLS_RESULT_ERROR;
                        break;
                    }
                    State->ReadKey = QUIC_PACKET_KEY_1_RTT;
                    QuicTraceLogConnInfo(
                        SchannelRead1RttStart,
                        TlsContext->Connection,
                        "Reading 1-RTT data starts now");
                }
            }
        }

        //
        // Update our "write" state based on any of our own keys being available
        //
        for (uint8_t i = 0; i < NewOwnTrafficSecretsCount; ++i) {
            Result |= QUIC_TLS_RESULT_WRITE_KEY_UPDATED;
            if (NewOwnTrafficSecrets[i]->TrafficSecretType == SecTrafficSecret_ClientEarlyData) {
                QUIC_FRE_ASSERT(FALSE); // TODO - Finish the 0-RTT logic.
            } else {
                if (State->WriteKey == QUIC_PACKET_KEY_INITIAL) {
                    if (!QuicPacketKeyCreate(
                            TlsContext,
                            QUIC_PACKET_KEY_HANDSHAKE,
                            "own handshake traffic secret",
                            NewOwnTrafficSecrets[i],
                            &State->WriteKeys[QUIC_PACKET_KEY_HANDSHAKE])) {
                        Result |= QUIC_TLS_RESULT_ERROR;
                        break;
                    }
                    State->BufferOffsetHandshake =
                        State->BufferTotalLength + NewOwnTrafficSecrets[i]->MsgSequenceStart;
                    State->BufferOffset1Rtt = // HACK - Currently Schannel has weird output for 1-RTT start
                        State->BufferTotalLength + NewOwnTrafficSecrets[i]->MsgSequenceEnd;
                    State->WriteKey = QUIC_PACKET_KEY_HANDSHAKE;
                    QuicTraceLogConnInfo(
                        SchannelWriteHandshakeStart,
                        TlsContext->Connection,
                        "Writing Handshake data starts at %u",
                        State->BufferOffsetHandshake);
                } else if (State->WriteKey == QUIC_PACKET_KEY_HANDSHAKE) {
                    if (!TlsContext->IsServer && State->BufferOffsetHandshake == State->BufferOffset1Rtt) {
                        State->BufferOffset1Rtt = // HACK - Currently Schannel has weird output for 1-RTT start
                            State->BufferTotalLength + NewOwnTrafficSecrets[i]->MsgSequenceEnd;
                    } else {
                        if (!QuicPacketKeyCreate(
                                TlsContext,
                                QUIC_PACKET_KEY_1_RTT,
                                "own application traffic secret",
                                NewOwnTrafficSecrets[i],
                                &State->WriteKeys[QUIC_PACKET_KEY_1_RTT])) {
                            Result |= QUIC_TLS_RESULT_ERROR;
                            break;
                        }
                        //State->BufferOffset1Rtt = // Currently have to get the offset from the Handshake "end"
                        //    State->BufferTotalLength + NewOwnTrafficSecrets[i]->MsgSequenceStart;
                        State->WriteKey = QUIC_PACKET_KEY_1_RTT;
                        QuicTraceLogConnInfo(
                            SchannelWrite1RttStart,
                            TlsContext->Connection,
                            "Writing 1-RTT data starts at %u",
                            State->BufferOffset1Rtt);
                    }
                }
            }
        }

        if (OutputTokenBuffer != NULL && OutputTokenBuffer->cbBuffer > 0) {
            //
            // There is output data to send back.
            //
            Result |= QUIC_TLS_RESULT_DATA;
            TlsContext->GeneratedFirstPayload = TRUE;

            QUIC_FRE_ASSERT(OutputTokenBuffer->cbBuffer <= 0xFFFF);
            QUIC_DBG_ASSERT((uint16_t)OutputTokenBuffer->cbBuffer <= (State->BufferAllocLength - State->BufferLength));
            State->BufferLength += (uint16_t)OutputTokenBuffer->cbBuffer;
            State->BufferTotalLength += OutputTokenBuffer->cbBuffer;

            QuicTraceLogConnInfo(
                SchannelProducedData,
                TlsContext->Connection,
                "Produced %u bytes",
                OutputTokenBuffer->cbBuffer);
        }

        break;

    case SEC_I_GENERIC_EXTENSION_RECEIVED:

        if (TlsExtensionBuffer == NULL) {
            QuicTraceEvent(
                TlsError,
                "[ tls][%p] ERROR, %s.",
                TlsContext->Connection,
                "QUIC TP wasn't present");
            Result |= QUIC_TLS_RESULT_ERROR;
            break;
        }

        //
        // We received the peer's transport parameters and need to decode
        // them.
        //
        if (!TlsContext->ReceiveTPCallback(
                TlsContext->Connection,
                (uint16_t)(TlsExtensionBuffer->cbBuffer - 4),
                ((uint8_t*)TlsExtensionBuffer->pvBuffer) + 4)) {
            QuicTraceEvent(
                TlsError,
                "[ tls][%p] ERROR, %s.",
                TlsContext->Connection,
                "Process QUIC TP");
            Result |= QUIC_TLS_RESULT_ERROR;
            break;
        }

        TlsContext->PeerTransportParamsReceived = TRUE;
        Result |= QUIC_TLS_RESULT_CONTINUE;

        break;

    case SEC_E_INCOMPLETE_MESSAGE:

        //
        // None of the input buffer was consumed. There wasn't a complete TLS
        // record for Schannel to process. Check to see if Schannel indicated
        // how much more data they expect.
        //
        *InBufferLength = 0;

        if (MissingBuffer != NULL && MissingBuffer->cbBuffer != 0) {
            QuicTraceLogConnInfo(
                SchannelMissingData,
                TlsContext->Connection,
                "TLS message missing %u bytes of data",
                MissingBuffer->cbBuffer);
        }

        break;

    default:
        //
        // Some other error occurred and we should indicate no data could be
        // processed successfully.
        //
        if (AlertBuffer != NULL) {
            if (AlertBuffer->cbBuffer < 2) {
                QuicTraceEvent(
                    TlsError,
                    "[ tls][%p] ERROR, %s.",
                    TlsContext->Connection,
                    "TLS alert message received (invalid)");
            } else {
                State->AlertCode = ((uint8_t*)AlertBuffer->pvBuffer)[1];
                QuicTraceEvent(
                    TlsErrorStatus,
                    "[ tls][%p] ERROR, %u, %s.",
                    TlsContext->Connection,
                    State->AlertCode,
                    "TLS alert message received");
            }
            Result |= QUIC_TLS_RESULT_ERROR;
        }
        *InBufferLength = 0;
        QuicTraceEvent(
            TlsErrorStatus,
            "[ tls][%p] ERROR, %u, %s.",
            TlsContext->Connection,
            SecStatus,
            "Accept/InitializeSecurityContext");
        Result |= QUIC_TLS_RESULT_ERROR;
        break;
    }

#ifdef _KERNEL_MODE
    if (ServerName.Buffer != NULL) {
        QUIC_FREE(ServerName.Buffer);
    }
#else
    if (TargetServerName != NULL) {
        QUIC_FREE(TargetServerName);
    }
#endif

    return Result;
}


_IRQL_requires_max_(PASSIVE_LEVEL)
QUIC_TLS_RESULT_FLAGS
QuicTlsProcessData(
    _In_ QUIC_TLS* TlsContext,
    _In_ QUIC_TLS_DATA_TYPE DataType,
    _In_reads_bytes_(*BufferLength)
        const uint8_t * Buffer,
    _Inout_ uint32_t * BufferLength,
    _Inout_ QUIC_TLS_PROCESS_STATE* State
    )
{
    QUIC_TLS_RESULT_FLAGS Result = 0;
    if (DataType == QUIC_TLS_TICKET_DATA) {
        Result = QUIC_TLS_RESULT_ERROR;

        QuicTraceLogConnVerbose(
            SchannelIgnoringTicket,
            TlsContext->Connection,
            "Ignoring %u ticket bytes",
            *BufferLength);
        goto Error;
    }

    if (!TlsContext->IsServer && State->BufferOffset1Rtt > 0 &&
        State->HandshakeComplete) {
        //
        // Schannel currently sends the NST after receiving client finished.
        // We need to wait for the handshake to be complete before setting
        // the flag, since we don't know if we've received the ticket yet.
        //
        TlsContext->TicketReceived = TRUE;
    }

    QuicTraceLogConnVerbose(
        SchannelProcessingData,
        TlsContext->Connection,
        "Processing %u received bytes",
        *BufferLength);

    Result =
        QuicTlsWriteDataToSchannel(
            TlsContext,
            Buffer,
            BufferLength,
            State);
    if ((Result & QUIC_TLS_RESULT_ERROR) != 0) {
        goto Error;
    }

    if (Result & QUIC_TLS_RESULT_CONTINUE) {
        Result &= ~QUIC_TLS_RESULT_CONTINUE;
        Result |=
            QuicTlsWriteDataToSchannel(
                TlsContext,
                Buffer,
                BufferLength,
                State);
        if ((Result & QUIC_TLS_RESULT_ERROR) != 0) {
            goto Error;
        }
    }

Error:

    return Result;
}

_IRQL_requires_max_(PASSIVE_LEVEL)
QUIC_TLS_RESULT_FLAGS
QuicTlsProcessDataComplete(
    _In_ QUIC_TLS* TlsContext,
    _Out_ uint32_t * BufferConsumed
    )
{
    UNREFERENCED_PARAMETER(TlsContext);
    *BufferConsumed = 0;
    return QUIC_TLS_RESULT_ERROR;
}

_IRQL_requires_max_(PASSIVE_LEVEL)
QUIC_STATUS
QuicTlsReadTicket(
    _In_ QUIC_TLS* TlsContext,
    _Inout_ uint32_t* BufferLength,
    _Out_writes_bytes_opt_(*BufferLength)
        uint8_t* Buffer
    )
{
    BufferLength = 0;
    if (TlsContext->TicketReceived) {
        if (Buffer == NULL) {
            return QUIC_STATUS_BUFFER_TOO_SMALL;
        } else {
            return QUIC_STATUS_SUCCESS;
        }
    }
    return  QUIC_STATUS_INVALID_STATE;
}

_IRQL_requires_max_(PASSIVE_LEVEL)
QUIC_STATUS
QuicTlsParamSet(
    _In_ QUIC_TLS* TlsContext,
    _In_ uint32_t Param,
    _In_ uint32_t BufferLength,
    _In_reads_bytes_(BufferLength)
        const void* Buffer
    )
{
    UNREFERENCED_PARAMETER(TlsContext);
    UNREFERENCED_PARAMETER(Param);
    UNREFERENCED_PARAMETER(BufferLength);
    UNREFERENCED_PARAMETER(Buffer);
    return QUIC_STATUS_NOT_SUPPORTED;
}

_IRQL_requires_max_(PASSIVE_LEVEL)
QUIC_STATUS
QuicTlsParamGet(
    _In_ QUIC_TLS* TlsContext,
    _In_ uint32_t Param,
    _Inout_ uint32_t* BufferLength,
    _Inout_updates_bytes_opt_(*BufferLength)
        void* Buffer
    )
{
    QUIC_STATUS Status;

    switch (Param) {

        case QUIC_PARAM_TLS_SCHANNEL_CONTEXT_ATTRIBUTE_W: {
            if (*BufferLength < sizeof(QUIC_SCHANNEL_CONTEXT_ATTRIBUTE_W)) {
                *BufferLength = sizeof(QUIC_SCHANNEL_CONTEXT_ATTRIBUTE_W);
                Status = QUIC_STATUS_BUFFER_TOO_SMALL;
                break;
            }

            if (Buffer == NULL) {
                Status = QUIC_STATUS_INVALID_PARAMETER;
                break;
            }

            QUIC_SCHANNEL_CONTEXT_ATTRIBUTE_W *ContextAttribute =
                (QUIC_SCHANNEL_CONTEXT_ATTRIBUTE_W*)Buffer;

            Status =
                SecStatusToQuicStatus(
                QueryContextAttributesW(
                    &TlsContext->SchannelContext,
                    ContextAttribute->Attribute,
                    ContextAttribute->Buffer));
            break;
        }

        default:
            Status = QUIC_STATUS_NOT_SUPPORTED;
            break;
    }

    return Status;
}

//
// Key Encryption Functions
//

#ifdef DEBUG
void
QuicTlsLogSecret(
    _In_z_ const char* const Prefix,
    _In_reads_(Length)
        const uint8_t* const Secret,
    _In_ uint32_t Length
    )
{
    #define HEX_TO_CHAR(x) ((x) > 9 ? ('a' + ((x) - 10)) : '0' + (x))
    char SecretStr[256 + 1] = {0};
    QUIC_DBG_ASSERT(Length * 2 < sizeof(SecretStr));
    for (uint8_t i = 0; i < Length; i++) {
        SecretStr[i*2]     = HEX_TO_CHAR(Secret[i] >> 4);
        SecretStr[i*2 + 1] = HEX_TO_CHAR(Secret[i] & 0xf);
    }
    QuicTraceLogVerbose(
        SchannelLogSecret,
        "[ tls] %s[%u]: %s",
        Prefix,
        Length,
        SecretStr);
}
#else
#define QuicTlsLogSecret(Prefix, Secret, Length) UNREFERENCED_PARAMETER(Prefix);
#endif

_IRQL_requires_max_(DISPATCH_LEVEL)
void
QuicHkdfFormatLabel(
    _In_z_ const char* const Label,
    _In_ uint16_t HashLength,
    _Out_writes_all_(5 + QUIC_HKDF_PREFIX_LEN + strlen(Label))
        uint8_t* const Data,
    _Inout_ uint32_t* const DataLength
    )
{
    QUIC_DBG_ASSERT(strlen(Label) <= UINT8_MAX - QUIC_HKDF_PREFIX_LEN);
    uint8_t LabelLength = (uint8_t)strlen(Label);

    Data[0] = HashLength >> 8;
    Data[1] = HashLength & 0xff;
    Data[2] = QUIC_HKDF_PREFIX_LEN + LabelLength;
    memcpy(Data + 3, QUIC_HKDF_PREFIX, QUIC_HKDF_PREFIX_LEN);
    memcpy(Data + 3 + QUIC_HKDF_PREFIX_LEN, Label, LabelLength);
    Data[3 + QUIC_HKDF_PREFIX_LEN + LabelLength] = 0;
    *DataLength = 3 + QUIC_HKDF_PREFIX_LEN + LabelLength + 1;

    Data[*DataLength] = 0x1;
    *DataLength += 1;
}

_IRQL_requires_max_(DISPATCH_LEVEL)
QUIC_STATUS
QuicHkdfExpandLabel(
    _In_ QUIC_HASH* Hash,
    _In_z_ const char* const Label,
    _In_ uint16_t KeyLength,
    _In_ uint32_t OutputLength, // Writes QuicHashLength(HashType) bytes.
    _Out_writes_all_(OutputLength)
        uint8_t* const Output
    )
{
    uint8_t LabelBuffer[64];
    uint32_t LabelLength = sizeof(LabelBuffer);

    _Analysis_assume_(strlen(Label) <= 23);
    QuicHkdfFormatLabel(Label, KeyLength, LabelBuffer, &LabelLength);

    return
        QuicHashCompute(
            Hash,
            LabelBuffer,
            LabelLength,
            OutputLength,
            Output);
}

_IRQL_requires_max_(DISPATCH_LEVEL)
QUIC_STATUS
QuicTlsDeriveInitialSecrets(
    _In_reads_(QUIC_VERSION_SALT_LENGTH)
        const uint8_t* const Salt,
    _In_reads_(CIDLength)
        const uint8_t* const CID,
    _In_ uint8_t CIDLength,
    _Out_ QUIC_SECRET *ClientInitial,
    _Out_ QUIC_SECRET *ServerInitial
    )
{
    QUIC_STATUS Status;
    QUIC_HASH* InitialHash = NULL;
    QUIC_HASH* DerivedHash = NULL;
    uint8_t InitialSecret[QUIC_HASH_SHA256_SIZE];

    QuicTlsLogSecret("init cid", CID, CIDLength);

    Status =
        QuicHashCreate(
            QUIC_HASH_SHA256,
            Salt,
            QUIC_VERSION_SALT_LENGTH,
            &InitialHash);
    if (QUIC_FAILED(Status)) {
        goto Error;
    }

    //
    // Extract secret for client and server secret expansion.
    //
    Status =
        QuicHashCompute(
            InitialHash,
            CID,
            CIDLength,
            sizeof(InitialSecret),
            InitialSecret);
    if (QUIC_FAILED(Status)) {
        goto Error;
    }

    QuicTlsLogSecret("init secret", InitialSecret, sizeof(InitialSecret));

    //
    // Create hash for client and server secret expansion.
    //
    Status =
        QuicHashCreate(
            QUIC_HASH_SHA256,
            InitialSecret,
            sizeof(InitialSecret),
            &DerivedHash);
    if (QUIC_FAILED(Status)) {
        goto Error;
    }

    //
    // Expand client secret.
    //
    ClientInitial->Hash = QUIC_HASH_SHA256;
    ClientInitial->Aead = QUIC_AEAD_AES_128_GCM;
    Status =
        QuicHkdfExpandLabel(
            DerivedHash,
            "client in",
            sizeof(InitialSecret),
            QUIC_HASH_SHA256_SIZE,
            ClientInitial->Secret);
    if (QUIC_FAILED(Status)) {
        goto Error;
    }

    //
    // Expand server secret.
    //
    ServerInitial->Hash = QUIC_HASH_SHA256;
    ServerInitial->Aead = QUIC_AEAD_AES_128_GCM;
    Status =
        QuicHkdfExpandLabel(
            DerivedHash,
            "server in",
            sizeof(InitialSecret),
            QUIC_HASH_SHA256_SIZE,
            ServerInitial->Secret);
    if (QUIC_FAILED(Status)) {
        goto Error;
    }

Error:

    QuicHashFree(InitialHash);
    QuicHashFree(DerivedHash);

    RtlSecureZeroMemory(InitialSecret, sizeof(InitialSecret));

    return Status;
}

_IRQL_requires_max_(DISPATCH_LEVEL)
QUIC_STATUS
QuicPacketKeyDerive(
    _In_ QUIC_PACKET_KEY_TYPE KeyType,
    _In_ const QUIC_SECRET* const Secret,
    _In_z_ const char* const SecretName,
    _In_ BOOLEAN CreateHpKey,
    _Out_ QUIC_PACKET_KEY **NewKey
    )
{
    const uint16_t SecretLength = QuicHashLength(Secret->Hash);
    const uint16_t KeyLength = QuicKeyLength(Secret->Aead);

    QUIC_DBG_ASSERT(SecretLength >= KeyLength);
    QUIC_DBG_ASSERT(SecretLength >= QUIC_IV_LENGTH);
    QUIC_DBG_ASSERT(SecretLength <= QUIC_HASH_MAX_SIZE);

    QuicTlsLogSecret(SecretName, Secret->Secret, SecretLength);

    const uint16_t PacketKeyLength =
        sizeof(QUIC_PACKET_KEY) +
        (KeyType == QUIC_PACKET_KEY_1_RTT ? sizeof(QUIC_SECRET) : 0);
    QUIC_PACKET_KEY *Key = QUIC_ALLOC_NONPAGED(PacketKeyLength);
    if (Key == NULL) {
        QuicTraceEvent(
            AllocFailure,
            "Allocation of '%s' failed. (%llu bytes)",
            "QUIC_PACKET_KEY",
            PacketKeyLength);
        return QUIC_STATUS_OUT_OF_MEMORY;
    }
    QuicZeroMemory(Key, sizeof(QUIC_PACKET_KEY));
    Key->Type = KeyType;

    QUIC_HASH* Hash = NULL;
    uint8_t Temp[QUIC_HASH_MAX_SIZE];

    QUIC_STATUS Status =
        QuicHashCreate(
            Secret->Hash,
            Secret->Secret,
            SecretLength,
            &Hash);
    if (QUIC_FAILED(Status)) {
        goto Error;
    }

    Status =
        QuicHkdfExpandLabel(
            Hash,
            "quic iv",
            QUIC_IV_LENGTH,
            SecretLength,
            Temp);
    if (QUIC_FAILED(Status)) {
        goto Error;
    }

    memcpy(Key->Iv, Temp, QUIC_IV_LENGTH);
    QuicTlsLogSecret("static iv", Key->Iv, QUIC_IV_LENGTH);

    Status =
        QuicHkdfExpandLabel(
            Hash,
            "quic key",
            KeyLength,
            SecretLength,
            Temp);
    if (QUIC_FAILED(Status)) {
        goto Error;
    }

    QuicTlsLogSecret("key", Temp, KeyLength);

    Status =
        QuicKeyCreate(
            Secret->Aead,
            Temp,
            &Key->PacketKey);
    if (QUIC_FAILED(Status)) {
        goto Error;
    }

    if (CreateHpKey) {
        Status =
            QuicHkdfExpandLabel(
                Hash,
                "quic hp",
                KeyLength,
                SecretLength,
                Temp);
        if (QUIC_FAILED(Status)) {
            goto Error;
        }

        QuicTlsLogSecret("hp", Temp, KeyLength);

        Status =
            QuicHpKeyCreate(
                Secret->Aead,
                Temp,
                &Key->HeaderKey);
        if (QUIC_FAILED(Status)) {
            goto Error;
        }
    }

    if (KeyType == QUIC_PACKET_KEY_1_RTT) {
        QuicCopyMemory(Key->TrafficSecret, Secret, sizeof(QUIC_SECRET));
    }

    *NewKey = Key;
    Key = NULL;

Error:

    QuicPacketKeyFree(Key);
    QuicHashFree(Hash);

    RtlSecureZeroMemory(Temp, sizeof(Temp));

    return Status;
}

_IRQL_requires_max_(DISPATCH_LEVEL)
_When_(NewReadKey != NULL, _At_(*NewReadKey, __drv_allocatesMem(Mem)))
_When_(NewWriteKey != NULL, _At_(*NewWriteKey, __drv_allocatesMem(Mem)))
QUIC_STATUS
QuicPacketKeyCreateInitial(
    _In_ BOOLEAN IsServer,
    _In_reads_(QUIC_VERSION_SALT_LENGTH)
        const uint8_t* const Salt,  // Version Specific
    _In_ uint8_t CIDLength,
    _In_reads_(CIDLength)
        const uint8_t* const CID,
    _Out_opt_ QUIC_PACKET_KEY** NewReadKey,
    _Out_opt_ QUIC_PACKET_KEY** NewWriteKey
    )
{
    QUIC_STATUS Status;
    QUIC_SECRET ClientInitial, ServerInitial;
    QUIC_PACKET_KEY* ReadKey = NULL, *WriteKey = NULL;

    Status =
        QuicTlsDeriveInitialSecrets(
            Salt,
            CID,
            CIDLength,
            &ClientInitial,
            &ServerInitial);
    if (QUIC_FAILED(Status)) {
        goto Error;
    }

    if (NewWriteKey != NULL) {
        Status =
            QuicPacketKeyDerive(
                QUIC_PACKET_KEY_INITIAL,
                IsServer ? &ServerInitial : &ClientInitial,
                IsServer ? "srv secret" : "cli secret",
                TRUE,
                &WriteKey);
        if (QUIC_FAILED(Status)) {
            goto Error;
        }
    }

    if (NewReadKey != NULL) {
        Status =
            QuicPacketKeyDerive(
                QUIC_PACKET_KEY_INITIAL,
                IsServer ? &ClientInitial : &ServerInitial,
                IsServer ? "cli secret" : "srv secret",
                TRUE,
                &ReadKey);
        if (QUIC_FAILED(Status)) {
            goto Error;
        }
    }

    if (NewWriteKey != NULL) {
        *NewWriteKey = WriteKey;
        WriteKey = NULL;
    }

    if (NewReadKey != NULL) {
        *NewReadKey = ReadKey;
        ReadKey = NULL;
    }

Error:

    QuicPacketKeyFree(ReadKey);
    QuicPacketKeyFree(WriteKey);

    RtlSecureZeroMemory(ClientInitial.Secret, sizeof(ClientInitial.Secret));
    RtlSecureZeroMemory(ServerInitial.Secret, sizeof(ServerInitial.Secret));

    return Status;
}

_Success_(return != FALSE)
BOOLEAN
QuicParseTrafficSecrets(
    _In_ const QUIC_TLS* TlsContext,
    _In_ const SEC_TRAFFIC_SECRETS* TrafficSecrets,
    _Out_ QUIC_SECRET* Secret
    )
{
    UNREFERENCED_PARAMETER(TlsContext);

    if (wcscmp(TrafficSecrets->SymmetricAlgId, BCRYPT_AES_ALGORITHM) != 0) {
        QuicTraceEvent(
            TlsError,
            "[ tls][%p] ERROR, %s.",
            TlsContext->Connection,
            "Unsupported symmetric algorithm");
        return FALSE;
    }

    if (wcscmp(TrafficSecrets->ChainingMode, BCRYPT_CHAIN_MODE_GCM) != 0) {
        QuicTraceEvent(
            TlsError,
            "[ tls][%p] ERROR, %s.",
            TlsContext->Connection,
            "Unsupported chaining mode");
        return FALSE;
    }

    switch (TrafficSecrets->KeySize) {
    case 16:
        Secret->Aead = QUIC_AEAD_AES_128_GCM;
        break;
    case 32:
        Secret->Aead = QUIC_AEAD_AES_256_GCM;
        break;
    default:
        QuicTraceEvent(
            TlsError,
            "[ tls][%p] ERROR, %s.",
            TlsContext->Connection,
            "Unsupported key size");
        return FALSE;
    }

    if (wcscmp(TrafficSecrets->HashAlgId, BCRYPT_SHA256_ALGORITHM) == 0) {
        Secret->Hash = QUIC_HASH_SHA256;
    } else if (wcscmp(TrafficSecrets->HashAlgId, BCRYPT_SHA384_ALGORITHM) == 0) {
        Secret->Hash = QUIC_HASH_SHA384;
    } else if (wcscmp(TrafficSecrets->HashAlgId, BCRYPT_SHA512_ALGORITHM) == 0) {
        Secret->Hash = QUIC_HASH_SHA512;
    } else {
        QuicTraceEvent(
            TlsError,
            "[ tls][%p] ERROR, %s.",
            TlsContext->Connection,
            "Unsupported hash algorithm");
        return FALSE;
    }

    QUIC_DBG_ASSERT(TrafficSecrets->TrafficSecretSize <= sizeof(Secret->Secret));
    QUIC_DBG_ASSERT(TrafficSecrets->IvSize == QUIC_IV_LENGTH);

    memcpy(Secret->Secret, TrafficSecrets->TrafficSecret, TrafficSecrets->TrafficSecretSize);

    return TRUE;
}

_Success_(return==TRUE)
BOOLEAN
QuicPacketKeyCreate(
    _Inout_ QUIC_TLS* TlsContext,
    _In_ QUIC_PACKET_KEY_TYPE KeyType,
    _In_z_ const char* const SecretName,
    _In_ const SEC_TRAFFIC_SECRETS* TrafficSecrets,
    _Out_ QUIC_PACKET_KEY** Key
    )
{
    NTSTATUS Status;
    QUIC_SECRET Secret;

    if (!QuicParseTrafficSecrets(TlsContext, TrafficSecrets, &Secret)) {
        Status = QUIC_STATUS_INVALID_PARAMETER;
        goto Error;
    }

    Status =
        QuicPacketKeyDerive(
            KeyType,
            &Secret,
            SecretName,
            TRUE,
            Key);
    if (!NT_SUCCESS(Status)) {
        QuicTraceEvent(
            TlsErrorStatus,
            "[ tls][%p] ERROR, %u, %s.",
            TlsContext->Connection,
            Status,
            "QuicPacketKeyDerive");
        goto Error;
    }

Error:

    return NT_SUCCESS(Status);
}

_IRQL_requires_max_(DISPATCH_LEVEL)
void
QuicPacketKeyFree(
    _In_opt_ __drv_freesMem(Mem) QUIC_PACKET_KEY* Key
    )
{
    if (Key != NULL) {
        QuicKeyFree(Key->PacketKey);
        QuicHpKeyFree(Key->HeaderKey);
        if (Key->Type >= QUIC_PACKET_KEY_1_RTT) {
            RtlSecureZeroMemory(Key->TrafficSecret, sizeof(QUIC_SECRET));
        }
        QUIC_FREE(Key);
    }
}

_IRQL_requires_max_(DISPATCH_LEVEL)
_At_(*NewKey, __drv_allocatesMem(Mem))
QUIC_STATUS
QuicPacketKeyUpdate(
    _In_ QUIC_PACKET_KEY* OldKey,
    _Out_ QUIC_PACKET_KEY** NewKey
    )
{
    if (OldKey->Type != QUIC_PACKET_KEY_1_RTT) {
        return QUIC_STATUS_INVALID_STATE;
    }

    QUIC_HASH* Hash = NULL;
    QUIC_SECRET NewTrafficSecret;
    const uint16_t SecretLength = QuicHashLength(OldKey->TrafficSecret->Hash);

    QUIC_STATUS Status =
        QuicHashCreate(
            OldKey->TrafficSecret->Hash,
            OldKey->TrafficSecret->Secret,
            SecretLength,
            &Hash);
    if (QUIC_FAILED(Status)) {
        goto Error;
    }

    Status =
        QuicHkdfExpandLabel(
            Hash,
            "quic ku",
            SecretLength,
            SecretLength,
            NewTrafficSecret.Secret);
    if (QUIC_FAILED(Status)) {
        goto Error;
    }

    NewTrafficSecret.Hash = OldKey->TrafficSecret->Hash;
    NewTrafficSecret.Aead = OldKey->TrafficSecret->Aead;

    Status =
        QuicPacketKeyDerive(
            QUIC_PACKET_KEY_1_RTT,
            &NewTrafficSecret,
            "update traffic secret",
            FALSE,
            NewKey);

    RtlSecureZeroMemory(&NewTrafficSecret, sizeof(QUIC_SECRET));
    RtlSecureZeroMemory(OldKey->TrafficSecret, sizeof(QUIC_SECRET));

Error:

    QuicHashFree(Hash);

    return Status;
}

_IRQL_requires_max_(DISPATCH_LEVEL)
QUIC_STATUS
QuicKeyCreate(
    _In_ QUIC_AEAD_TYPE AeadType,
    _When_(AeadType == QUIC_AEAD_AES_128_GCM, _In_reads_(16))
    _When_(AeadType == QUIC_AEAD_AES_256_GCM, _In_reads_(32))
    _When_(AeadType == QUIC_AEAD_CHACHA20_POLY1305, _In_reads_(32))
        const uint8_t* const RawKey,
    _Out_ QUIC_KEY** NewKey
    )
{
    uint8_t KeyLength;
    BCRYPT_ALG_HANDLE KeyAlgHandle;

    switch (AeadType) {
    case QUIC_AEAD_AES_128_GCM:
        KeyLength = 16;
        KeyAlgHandle = QUIC_AES_GCM_ALG_HANDLE;
        break;
    case QUIC_AEAD_AES_256_GCM:
        KeyLength = 32;
        KeyAlgHandle = QUIC_AES_GCM_ALG_HANDLE;
        break;
    case QUIC_AEAD_CHACHA20_POLY1305:
    default:
        return QUIC_STATUS_NOT_SUPPORTED;
    }

    NTSTATUS Status =
        BCryptGenerateSymmetricKey(
            KeyAlgHandle,
            (BCRYPT_KEY_HANDLE*)NewKey,
            NULL, // Let BCrypt manage the memory for this key.
            0,
            (uint8_t*)RawKey,
            KeyLength,
            0);
    if (!NT_SUCCESS(Status)) {
        QuicTraceEvent(
            LibraryErrorStatus,
            "[ lib] ERROR, %u, %s.",
            Status,
            "BCryptGenerateSymmetricKey");
        goto Error;
    }

Error:

    return NtStatusToQuicStatus(Status);
}

_IRQL_requires_max_(DISPATCH_LEVEL)
void
QuicKeyFree(
    _In_opt_ QUIC_KEY* Key
    )
{
    if (Key) {
        BCryptDestroyKey((BCRYPT_KEY_HANDLE)Key);
    }
}

_IRQL_requires_max_(DISPATCH_LEVEL)
QUIC_STATUS
QuicEncrypt(
    _In_ QUIC_KEY* _Key,
    _In_reads_bytes_(QUIC_IV_LENGTH)
        const uint8_t* const Iv,
    _In_ uint16_t AuthDataLength,
    _In_reads_bytes_opt_(AuthDataLength)
        const uint8_t* const AuthData,
    _In_ uint16_t BufferLength,
    _When_(BufferLength > QUIC_ENCRYPTION_OVERHEAD, _Inout_updates_bytes_(BufferLength))
    _When_(BufferLength <= QUIC_ENCRYPTION_OVERHEAD, _Out_writes_bytes_(BufferLength))
        uint8_t* Buffer
    )
{
    NTSTATUS Status;
    ULONG CipherTextSize;
    BCRYPT_AUTHENTICATED_CIPHER_MODE_INFO Info;
    BCRYPT_KEY_HANDLE Key = (BCRYPT_KEY_HANDLE)_Key;

    QUIC_DBG_ASSERT(QUIC_ENCRYPTION_OVERHEAD <= BufferLength);

#ifdef QUIC_FUZZER
    if (MsQuicFuzzerContext.EncryptCallback) {
#pragma prefast(suppress: __WARNING_26000, "Auth Data and Buffer are always contiguous")
        MsQuicFuzzerContext.EncryptCallback(
            MsQuicFuzzerContext.CallbackContext,
            (uint8_t*)AuthData,
            AuthDataLength + BufferLength
        );
    }
#endif

    BCRYPT_INIT_AUTH_MODE_INFO(Info);
    Info.pbAuthData = (uint8_t*)AuthData;
    Info.cbAuthData = AuthDataLength;
    Info.pbTag = Buffer + (BufferLength - QUIC_ENCRYPTION_OVERHEAD);
    Info.cbTag = QUIC_ENCRYPTION_OVERHEAD;
    Info.pbNonce = (uint8_t*)Iv;
    Info.cbNonce = QUIC_IV_LENGTH;

    Status =
        BCryptEncrypt(
            Key,
            Buffer,
            BufferLength - QUIC_ENCRYPTION_OVERHEAD,
            &Info,
            (uint8_t*)Iv,
            QUIC_IV_LENGTH,
            Buffer,
            BufferLength,
            &CipherTextSize,
            0);

    QUIC_DBG_ASSERT(CipherTextSize == (ULONG)(BufferLength - QUIC_ENCRYPTION_OVERHEAD));

    return NtStatusToQuicStatus(Status);
}

_IRQL_requires_max_(DISPATCH_LEVEL)
QUIC_STATUS
QuicDecrypt(
    _In_ QUIC_KEY* _Key,
    _In_reads_bytes_(QUIC_IV_LENGTH)
        const uint8_t* const Iv,
    _In_ uint16_t AuthDataLength,
    _In_reads_bytes_opt_(AuthDataLength)
        const uint8_t* const AuthData,
    _In_ uint16_t BufferLength,
    _Inout_updates_bytes_(BufferLength)
        uint8_t* Buffer
    )
{
    NTSTATUS Status;
    ULONG PlainTextSize;
    BCRYPT_AUTHENTICATED_CIPHER_MODE_INFO Info;
    BCRYPT_KEY_HANDLE Key = (BCRYPT_KEY_HANDLE)_Key;

    QUIC_DBG_ASSERT(QUIC_ENCRYPTION_OVERHEAD <= BufferLength);

    BCRYPT_INIT_AUTH_MODE_INFO(Info);
    Info.pbAuthData = (uint8_t*)AuthData;
    Info.cbAuthData = AuthDataLength;
    Info.pbTag = Buffer + (BufferLength - QUIC_ENCRYPTION_OVERHEAD);
    Info.cbTag = QUIC_ENCRYPTION_OVERHEAD;
    Info.pbNonce = (uint8_t*)Iv;
    Info.cbNonce = QUIC_IV_LENGTH;

    Status =
        BCryptDecrypt(
            Key,
            Buffer,
            BufferLength - QUIC_ENCRYPTION_OVERHEAD,
            &Info,
            (uint8_t*)Iv,
            QUIC_IV_LENGTH,
            Buffer,
            BufferLength - QUIC_ENCRYPTION_OVERHEAD,
            &PlainTextSize,
            0);

    QUIC_DBG_ASSERT(PlainTextSize == (ULONG)(BufferLength - QUIC_ENCRYPTION_OVERHEAD));

    return NtStatusToQuicStatus(Status);
}

_IRQL_requires_max_(DISPATCH_LEVEL)
QUIC_STATUS
QuicHpKeyCreate(
    _In_ QUIC_AEAD_TYPE AeadType,
    _When_(AeadType == QUIC_AEAD_AES_128_GCM, _In_reads_(16))
    _When_(AeadType == QUIC_AEAD_AES_256_GCM, _In_reads_(32))
    _When_(AeadType == QUIC_AEAD_CHACHA20_POLY1305, _In_reads_(32))
        const uint8_t* const RawKey,
    _Out_ QUIC_HP_KEY** NewKey
    )
{
    uint8_t KeyLength;

    switch (AeadType) {
    case QUIC_AEAD_AES_128_GCM:
        KeyLength = 16;
        break;
    case QUIC_AEAD_AES_256_GCM:
        KeyLength = 32;
        break;
    case QUIC_AEAD_CHACHA20_POLY1305:
    default:
        return QUIC_STATUS_NOT_SUPPORTED;
    }

    NTSTATUS Status =
        BCryptGenerateSymmetricKey(
            QUIC_AES_ECB_ALG_HANDLE,
            (BCRYPT_KEY_HANDLE*)NewKey,
            NULL, // Let BCrypt manage the memory for this key.
            0,
            (uint8_t*)RawKey,
            KeyLength,
            0);
    if (!NT_SUCCESS(Status)) {
        QuicTraceEvent(
            LibraryErrorStatus,
            "[ lib] ERROR, %u, %s.",
            Status,
            "BCryptGenerateSymmetricKey (ECB)");
        goto Error;
    }

Error:

    return NtStatusToQuicStatus(Status);
}

_IRQL_requires_max_(DISPATCH_LEVEL)
void
QuicHpKeyFree(
    _In_opt_ QUIC_HP_KEY* Key
    )
{
    if (Key) {
        BCryptDestroyKey((BCRYPT_KEY_HANDLE)Key);
    }
}

_IRQL_requires_max_(DISPATCH_LEVEL)
QUIC_STATUS
QuicHpComputeMask(
    _In_ QUIC_HP_KEY* Key,
    _In_ uint8_t BatchSize,
    _In_reads_bytes_(QUIC_HP_SAMPLE_LENGTH * BatchSize)
        const uint8_t* const Cipher,
    _Out_writes_bytes_(QUIC_HP_SAMPLE_LENGTH * BatchSize)
        uint8_t* Mask
    )
{
    ULONG TempSize = 0;
    QUIC_STATUS Status =
        NtStatusToQuicStatus(
        BCryptEncrypt(
            (BCRYPT_KEY_HANDLE)Key,
            (uint8_t*)Cipher,
            QUIC_HP_SAMPLE_LENGTH * BatchSize,
            NULL,
            NULL,
            0,
            Mask,
            QUIC_HP_SAMPLE_LENGTH * BatchSize,
            &TempSize,
            0));
    QuicTlsLogSecret("Cipher", Cipher, QUIC_HP_SAMPLE_LENGTH * BatchSize);
    QuicTlsLogSecret("HpMask", Mask, QUIC_HP_SAMPLE_LENGTH * BatchSize);
    return Status;
}

_IRQL_requires_max_(DISPATCH_LEVEL)
QUIC_STATUS
QuicHashCreate(
    _In_ QUIC_HASH_TYPE HashType,
    _In_reads_(SaltLength)
        const uint8_t* const Salt,
    _In_ uint32_t SaltLength,
    _Out_ QUIC_HASH** Hash
    )
{
    BCRYPT_ALG_HANDLE HashAlgHandle;

    switch (HashType) {
    case QUIC_HASH_SHA256:
        HashAlgHandle = QUIC_HMAC_SHA256_ALG_HANDLE;
        break;
    case QUIC_HASH_SHA384:
        HashAlgHandle = QUIC_HMAC_SHA384_ALG_HANDLE;
        break;
    case QUIC_HASH_SHA512:
        HashAlgHandle = QUIC_HMAC_SHA512_ALG_HANDLE;
        break;
    default:
        return QUIC_STATUS_NOT_SUPPORTED;
    }

    NTSTATUS Status =
        BCryptCreateHash(
            HashAlgHandle,
            (BCRYPT_HASH_HANDLE*)Hash,
            NULL, // Let BCrypt manage the memory for this hash object.
            0,
            (uint8_t*)Salt,
            (ULONG)SaltLength,
            BCRYPT_HASH_REUSABLE_FLAG);
    if (!NT_SUCCESS(Status)) {
        QuicTraceEvent(
            LibraryErrorStatus,
            "[ lib] ERROR, %u, %s.",
            Status,
            "BCryptCreateHash");
        goto Error;
    }

Error:

    return NtStatusToQuicStatus(Status);
}

_IRQL_requires_max_(DISPATCH_LEVEL)
void
QuicHashFree(
    _In_opt_ QUIC_HASH* Hash
    )
{
    if (Hash) {
        BCryptDestroyHash((BCRYPT_HASH_HANDLE)Hash);
    }
}

_IRQL_requires_max_(DISPATCH_LEVEL)
QUIC_STATUS
QuicHashCompute(
    _In_ QUIC_HASH* Hash,
    _In_reads_(InputLength)
        const uint8_t* const Input,
    _In_ uint32_t InputLength,
    _In_ uint32_t OutputLength,
    _Out_writes_all_(OutputLength)
        uint8_t* const Output
    )
{
    BCRYPT_HASH_HANDLE HashHandle = (BCRYPT_HASH_HANDLE)Hash;

    NTSTATUS Status =
        BCryptHashData(
            HashHandle,
            (uint8_t*)Input,
            InputLength,
            0);
    if (!NT_SUCCESS(Status)) {
        QuicTraceEvent(
            LibraryErrorStatus,
            "[ lib] ERROR, %u, %s.",
            Status,
            "BCryptHashData");
        goto Error;
    }

    Status =
        BCryptFinishHash(
            HashHandle,
            Output,
            OutputLength,
            0);
    if (!NT_SUCCESS(Status)) {
        QuicTraceEvent(
            LibraryErrorStatus,
            "[ lib] ERROR, %u, %s.",
            Status,
            "BCryptFinishHash");
        goto Error;
    }

Error:

    return NtStatusToQuicStatus(Status);
}<|MERGE_RESOLUTION|>--- conflicted
+++ resolved
@@ -1270,6 +1270,7 @@
     TlsContext->Connection = Config->Connection;
     TlsContext->ReceiveTPCallback = Config->ReceiveTPCallback;
     TlsContext->SNI = Config->ServerName;
+    TlsContext->SecConfig = Config->SecConfig;
 
     QuicTraceLogConnVerbose(
         SchannelContextCreated,
@@ -1293,18 +1294,6 @@
     TlsContext->TransportParams->Flags = 0;
     TlsContext->TransportParams->BufferSize =
         (uint16_t)(Config->LocalTPLength - FIELD_OFFSET(SEND_GENERIC_TLS_EXTENSION, Buffer));
-
-    //
-    // Associate the existing security config with this TLS context.
-    //
-<<<<<<< HEAD
-    TlsContext->SecConfig = Config->SecConfig;
-    TlsContext->Connection = Config->Connection;
-    TlsContext->ReceiveTPCallback = Config->ReceiveTPCallback;
-    TlsContext->SNI = Config->ServerName;
-=======
-    TlsContext->SecConfig = QuicTlsSecConfigAddRef(Config->SecConfig);
->>>>>>> bb300110
 
     State->EarlyDataState = QUIC_TLS_EARLY_DATA_UNSUPPORTED; // 0-RTT not currently supported.
 
