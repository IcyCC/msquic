/*++

    Copyright (c) Microsoft Corporation.
    Licensed under the MIT License.

Abstract:

    QUIC Kernel Mode Test Driver

--*/

#include <quic_platform.h>
#include <MsQuicTests.h>

#include "quic_trace.h"
<<<<<<< HEAD
#include "driver.cpp.clog.h"
=======
#ifdef QUIC_CLOG
#include "driver.cpp.clog.h"
#endif
>>>>>>> af64e177

#define QUIC_TEST_TAG 'tsTQ' // QTst

EVT_WDF_DRIVER_UNLOAD QuicTestDriverUnload;

_No_competing_thread_
INITCODE
NTSTATUS
QuicTestCtlInitialize(
    _In_ WDFDRIVER Driver
    );

_IRQL_requires_max_(PASSIVE_LEVEL)
VOID
QuicTestCtlUninitialize(
    );

void* __cdecl operator new (size_t Size) {
    return ExAllocatePoolWithTag(NonPagedPool, Size, QUIC_TEST_TAG);
}

void __cdecl operator delete (_In_opt_ void* Mem) {
    if (Mem != nullptr) {
        ExFreePoolWithTag(Mem, QUIC_TEST_TAG);
    }
}

void __cdecl operator delete (_In_opt_ void* Mem, _In_opt_ size_t) {
    if (Mem != nullptr) {
        ExFreePoolWithTag(Mem, QUIC_TEST_TAG);
    }
}

void* __cdecl operator new[] (size_t Size) {
    return ExAllocatePoolWithTag(NonPagedPool, Size, QUIC_TEST_TAG);
}

void __cdecl operator delete[] (_In_opt_ void* Mem) {
    if (Mem != nullptr) {
        ExFreePoolWithTag(Mem, QUIC_TEST_TAG);
    }
}

extern "C" _IRQL_requires_max_(PASSIVE_LEVEL) void QuicTraceRundown(void) { }

extern "C"
INITCODE
_Function_class_(DRIVER_INITIALIZE)
_IRQL_requires_same_
_IRQL_requires_(PASSIVE_LEVEL)
NTSTATUS
DriverEntry(
    _In_ PDRIVER_OBJECT DriverObject,
    _In_ PUNICODE_STRING RegistryPath
    )
/*++

Routine Description:

    DriverEntry initializes the driver and is the first routine called by the
    system after the driver is loaded. DriverEntry specifies the other entry
    points in the function driver, such as EvtDevice and DriverUnload.

Parameters Description:

    DriverObject - represents the instance of the function driver that is loaded
    into memory. DriverEntry must initialize members of DriverObject before it
    returns to the caller. DriverObject is allocated by the system before the
    driver is loaded, and it is released by the system after the system unloads
    the function driver from memory.

    RegistryPath - represents the driver specific path in the Registry.
    The function driver can use the path to store driver related data between
    reboots. The path does not store hardware instance specific data.

Return Value:

    A success status as determined by NT_SUCCESS macro, if successful.

--*/
{
    NTSTATUS Status;
    WDF_DRIVER_CONFIG Config;
    WDFDRIVER Driver;
    BOOLEAN PlatformInitialized = FALSE;

    QuicPlatformSystemLoad(DriverObject, RegistryPath);

    Status = QuicPlatformInitialize();
    if (!NT_SUCCESS(Status)) {
        QuicTraceEvent(
            LibraryErrorStatus,
            "[ lib] ERROR, %u, %s.",
            Status,
            "QuicPlatformInitialize failed");
        goto Error;
    }
    PlatformInitialized = TRUE;

    //
    // Create the WdfDriver Object
    //
    WDF_DRIVER_CONFIG_INIT(&Config, NULL);
    Config.EvtDriverUnload = QuicTestDriverUnload;
    Config.DriverInitFlags = WdfDriverInitNonPnpDriver;
    Config.DriverPoolTag = QUIC_TEST_TAG;

    Status =
        WdfDriverCreate(
            DriverObject,
            RegistryPath,
            WDF_NO_OBJECT_ATTRIBUTES,
            &Config,
            &Driver);
    if (!NT_SUCCESS(Status)) {
        QuicTraceEvent(
            LibraryErrorStatus,
            "[ lib] ERROR, %u, %s.",
            Status,
            "WdfDriverCreate failed");
        goto Error;
    }

    //
    // Initialize the device control interface.
    //
    Status = QuicTestCtlInitialize(Driver);
    if (!NT_SUCCESS(Status)) {
        QuicTraceEvent(
            LibraryErrorStatus,
            "[ lib] ERROR, %u, %s.",
            Status,
            "QuicTestCtlInitialize failed");
        goto Error;
    }

    QuicTestInitialize();

    QuicTraceLogInfo(
        TestDriverStarted,
        "[test] Started");

Error:

    if (!NT_SUCCESS(Status)) {
        if (PlatformInitialized) {
            QuicPlatformUninitialize();
        }
        QuicPlatformSystemUnload();
    }

    return Status;
}

_Function_class_(EVT_WDF_DRIVER_UNLOAD)
_IRQL_requires_same_
_IRQL_requires_max_(PASSIVE_LEVEL)
void
QuicTestDriverUnload(
    _In_ WDFDRIVER Driver
    )
/*++

Routine Description:

    QuicTestDriverUnload will clean up any resources that were allocated for
    this driver.

Arguments:

    Driver - Handle to a framework driver object created in DriverEntry

--*/
{
    UNREFERENCED_PARAMETER(Driver);
    NT_ASSERT(KeGetCurrentIrql() == PASSIVE_LEVEL);

    QuicTestUninitialize();

    QuicTestCtlUninitialize();

    QuicTraceLogInfo(
        TestDriverStopped,
        "[test] Stopped");

    QuicPlatformUninitialize();
    QuicPlatformSystemUnload();
}
<|MERGE_RESOLUTION|>--- conflicted
+++ resolved
@@ -13,13 +13,9 @@
 #include <MsQuicTests.h>
 
 #include "quic_trace.h"
-<<<<<<< HEAD
-#include "driver.cpp.clog.h"
-=======
 #ifdef QUIC_CLOG
 #include "driver.cpp.clog.h"
 #endif
->>>>>>> af64e177
 
 #define QUIC_TEST_TAG 'tsTQ' // QTst
 
