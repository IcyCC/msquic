/*++

    Copyright (c) Microsoft Corporation.
    Licensed under the MIT License.

Abstract:

    Provides a very simple MsQuic API sample server and client application.

--*/

#include <msquic.h>
#include <msquicp.h>
#include <stdio.h>
#include <stdlib.h>

const QUIC_REGISTRATION_CONFIG RegConfig = { "quicsample", QUIC_EXECUTION_PROFILE_LOW_LATENCY };
const QUIC_BUFFER Alpn = { sizeof("sample") - 1, (uint8_t*)"sample" };
const uint16_t UdpPort = 4567;
const uint64_t IdleTimeoutMs = 1000;
const uint32_t SendBufferLength = 100;

const QUIC_API_TABLE* MsQuic;
HQUIC Registration;
HQUIC Configuration;
HQUIC Session;

void PrintUsage()
{
    printf(
        "\n"
        "quicsample runs a simple client or server.\n"
        "\n"
        "Usage:\n"
        "\n"
        "  quicinterop.exe -client -target:<...> [-unsecure]\n"
        "  quicinterop.exe -server -cert_hash:<...> or (-cert_file:<...> and -key_file:<...>)\n"
        );
}

_Ret_maybenull_ _Null_terminated_ const char*
GetValue(
    _In_ int argc,
    _In_reads_(argc) _Null_terminated_ char* argv[],
    _In_z_ const char* name
    )
{
    const size_t nameLen = strlen(name);
    for (int i = 0; i < argc; i++) {
        if (_strnicmp(argv[i] + 1, name, nameLen) == 0) {
            return argv[i] + 1 + nameLen + 1;
        }
    }
    return nullptr;
}

uint8_t DecodeHexChar(char c)
{
    if (c >= '0' && c <= '9') return c - '0';
    if (c >= 'A' && c <= 'F') return 10 + c - 'A';
    if (c >= 'a' && c <= 'f') return 10 + c - 'a';
    return 0;
}

uint32_t
DecodeHexBuffer(
    _In_z_ const char* HexBuffer,
    _In_ uint32_t OutBufferLen,
    _Out_writes_to_(OutBufferLen, return)
        uint8_t* OutBuffer
    )
{
    uint32_t HexBufferLen = (uint32_t)strlen(HexBuffer) / 2;
    if (HexBufferLen > OutBufferLen) {
        return 0;
    }

    for (uint32_t i = 0; i < HexBufferLen; i++) {
        OutBuffer[i] =
            (DecodeHexChar(HexBuffer[i * 2]) << 4) |
            DecodeHexChar(HexBuffer[i * 2 + 1]);
    }

    return HexBufferLen;
}

_IRQL_requires_max_(PASSIVE_LEVEL)
_Function_class_(QUIC_CONFIGURATION_CALLBACK)
QUIC_STATUS
QUIC_API
ConfigurationCallback(
    _In_ HQUIC /* Configuration */,
    _In_opt_ void* /* Context */,
    _Inout_ QUIC_CONFIGURATION_EVENT* Event
    )
{
    switch (Event->Type) {
    case QUIC_CONFIGURATION_EVENT_LOAD_COMPLETE:
        if (QUIC_FAILED(Event->LOAD_CREDENTIAL_COMPLETE.Status)) {
            printf("Configuration load failed, 0x%x\n", Event->LOAD_CREDENTIAL_COMPLETE.Status);
        }
        break;
    default:
        break;
    }
    return QUIC_STATUS_SUCCESS;
}

void
ServerSend(
    _In_ HQUIC Stream
    )
{
    auto SendBufferRaw = malloc(sizeof(QUIC_BUFFER) + SendBufferLength);
    if (SendBufferRaw == nullptr) {
        printf("SendBuffer allocation failed!\n");
        MsQuic->StreamShutdown(Stream, QUIC_STREAM_SHUTDOWN_FLAG_ABORT, 0);
        return;
    }

    auto SendBuffer = (QUIC_BUFFER*)SendBufferRaw;
    SendBuffer->Buffer = (uint8_t*)SendBufferRaw + sizeof(QUIC_BUFFER);
    SendBuffer->Length = SendBufferLength;

    printf("[strm][%p] Sending data...\n", Stream);

    QUIC_STATUS Status;
    if (QUIC_FAILED(Status = MsQuic->StreamSend(Stream, SendBuffer, 1, QUIC_SEND_FLAG_FIN, SendBuffer))) {
        printf("StreamSend failed, 0x%x!\n", Status);
        free(SendBufferRaw);
        MsQuic->StreamShutdown(Stream, QUIC_STREAM_SHUTDOWN_FLAG_ABORT, 0);
    }
}

_IRQL_requires_max_(DISPATCH_LEVEL)
_Function_class_(QUIC_STREAM_CALLBACK)
QUIC_STATUS
QUIC_API
ServerStreamCallback(
    _In_ HQUIC Stream,
    _In_opt_ void* /* Context */,
    _Inout_ QUIC_STREAM_EVENT* Event
    )
{
    switch (Event->Type) {
    case QUIC_STREAM_EVENT_SEND_COMPLETE:
        free(Event->SEND_COMPLETE.ClientContext);
        printf("[strm][%p] Data sent\n", Stream);
        break;
    case QUIC_STREAM_EVENT_RECEIVE:
        printf("[strm][%p] Data received\n", Stream);
        break;
    case QUIC_STREAM_EVENT_PEER_SEND_SHUTDOWN:
        printf("[strm][%p] Peer shutdown\n", Stream);
        ServerSend(Stream);
        break;
    case QUIC_STREAM_EVENT_PEER_SEND_ABORTED:
        printf("[strm][%p] Peer aborted\n", Stream);
        MsQuic->StreamShutdown(Stream, QUIC_STREAM_SHUTDOWN_FLAG_ABORT, 0);
        break;
    case QUIC_STREAM_EVENT_SHUTDOWN_COMPLETE:
        printf("[strm][%p] All done\n", Stream);
        MsQuic->StreamClose(Stream);
        break;
    default:
        break;
    }
    return QUIC_STATUS_SUCCESS;
}

_IRQL_requires_max_(DISPATCH_LEVEL)
_Function_class_(QUIC_CONNECTION_CALLBACK)
QUIC_STATUS
QUIC_API
ServerConnectionCallback(
    _In_ HQUIC Connection,
    _In_opt_ void* /* Context */,
    _Inout_ QUIC_CONNECTION_EVENT* Event
    )
{
    switch (Event->Type) {
    case QUIC_CONNECTION_EVENT_CONNECTED:
        printf("[conn][%p] Connected\n", Connection);
        MsQuic->ConnectionSendResumptionTicket(Connection, QUIC_SEND_RESUMPTION_FLAG_NONE, 0, NULL);
        break;
    case QUIC_CONNECTION_EVENT_SHUTDOWN_INITIATED_BY_TRANSPORT:
    case QUIC_CONNECTION_EVENT_SHUTDOWN_INITIATED_BY_PEER:
        printf("[conn][%p] Shutdown\n", Connection);
        break;
    case QUIC_CONNECTION_EVENT_SHUTDOWN_COMPLETE:
        printf("[conn][%p] All done\n", Connection);
        MsQuic->ConnectionClose(Connection);
        break;
    case QUIC_CONNECTION_EVENT_PEER_STREAM_STARTED:
        printf("[strm][%p] Peer started\n", Event->PEER_STREAM_STARTED.Stream);
        MsQuic->SetCallbackHandler(Event->PEER_STREAM_STARTED.Stream, (void*)ServerStreamCallback, nullptr);
        MsQuic->ConnectionSendResumptionTicket(Connection, QUIC_SEND_RESUMPTION_FLAG_NONE, 0, NULL);
        break;
    case QUIC_CONNECTION_EVENT_RESUMED:
        printf("[conn][%p] Connection resumed!\n", Connection);
        break;
    default:
        break;
    }
    return QUIC_STATUS_SUCCESS;
}

_IRQL_requires_max_(PASSIVE_LEVEL)
_Function_class_(QUIC_LISTENER_CALLBACK)
QUIC_STATUS
QUIC_API
ServerListenerCallback(
    _In_ HQUIC /* Listener */,
    _In_opt_ void* /* Context */,
    _Inout_ QUIC_LISTENER_EVENT* Event
    )
{
    switch (Event->Type) {
    case QUIC_LISTENER_EVENT_NEW_CONNECTION:
        Event->NEW_CONNECTION.Configuration = Configuration;
        MsQuic->SetCallbackHandler(Event->NEW_CONNECTION.Connection, (void*)ServerConnectionCallback, nullptr);
        break;
    default:
        break;
    }
    return QUIC_STATUS_SUCCESS;
}

typedef struct QUIC_CREDENTIAL_CONFIG_HELPER {
    QUIC_CREDENTIAL_CONFIG CredConfig;
    union {
        QUIC_CERTIFICATE_HASH CertHash;
        QUIC_CERTIFICATE_HASH_STORE CertHashStore;
        QUIC_CERTIFICATE_FILE CertFile;
    };
} QUIC_CREDENTIAL_CONFIG_HELPER;

bool
ServerLoadConfiguration(
    _In_ int argc,
    _In_reads_(argc) _Null_terminated_ char* argv[]
    )
{
    QUIC_CREDENTIAL_CONFIG_HELPER Config;
    Config.CredConfig.Flags = QUIC_CREDENTIAL_FLAG_LOAD_SYNCHRONOUS;

    const char* Cert;
    const char* KeyFile;
    if (Cert = GetValue(argc, argv, "cert_hash")) {
        uint32_t CertHashLen =
            DecodeHexBuffer(
                Cert,
                sizeof(Config.CertHash.ShaHash),
                Config.CertHash.ShaHash);
        if (CertHashLen != sizeof(Config.CertHash.ShaHash)) {
            return false;
        }
        Config.CredConfig.Type = QUIC_CREDENTIAL_TYPE_CERTIFICATE_HASH;
        Config.CredConfig.Creds = &Config.CertHash;

    } else if ((Cert = GetValue(argc, argv, "cert_file")) &&
               (KeyFile = GetValue(argc, argv, "key_file"))) {
        Config.CertFile.CertificateFile = (char*)Cert;
        Config.CertFile.PrivateKeyFile = (char*)KeyFile;
        Config.CredConfig.Type = QUIC_CREDENTIAL_TYPE_CERTIFICATE_FILE;
        Config.CredConfig.Creds = &Config.CertFile;

    } else {
        printf("Must specify '-cert_hash' or 'cert_file' and 'key_file'!\n");
        return false;
    }

    QUIC_STATUS Status = QUIC_STATUS_SUCCESS;
    if (QUIC_FAILED(Status = MsQuic->ConfigurationOpen(Registration, ConfigurationCallback, nullptr, &Configuration))) {
        printf("ConfigurationOpen failed, 0x%x!\n", Status);
        return false;
    }

    if (QUIC_FAILED(Status = MsQuic->ConfigurationLoadCredential(Configuration, &Config.CredConfig))) {
        printf("ConfigurationOpen failed, 0x%x!\n", Status);
        return false;
    }

    if (QUIC_FAILED(Status = MsQuic->SetParam(
            Configuration, QUIC_PARAM_LEVEL_CONFIGURATION, QUIC_PARAM_CONFIG_IDLE_TIMEOUT,
            sizeof(IdleTimeoutMs), &IdleTimeoutMs))) {
        printf("SetParam(QUIC_PARAM_CONFIG_IDLE_TIMEOUT) failed, 0x%x!\n", Status);
        return false;
    }

    QUIC_SERVER_RESUMPTION_LEVEL ResumptionLevel = QUIC_SERVER_RESUME_AND_ZERORTT;
    if (QUIC_FAILED(Status = MsQuic->SetParam(
            Configuration, QUIC_PARAM_LEVEL_CONFIGURATION, QUIC_PARAM_CONFIG_SERVER_RESUMPTION_LEVEL,
            sizeof(ResumptionLevel), &ResumptionLevel))) {
        printf("SetParam(QUIC_PARAM_CONFIG_SERVER_RESUMPTION_LEVEL) failed, 0x%x!\n", Status);
        return false;
    }

    const uint16_t PeerStreamCount = 1;
    if (QUIC_FAILED(Status = MsQuic->SetParam(
            Configuration, QUIC_PARAM_LEVEL_CONFIGURATION, QUIC_PARAM_CONFIG_PEER_BIDI_STREAM_COUNT,
            sizeof(PeerStreamCount), &PeerStreamCount))) {
        printf("SetParam(QUIC_PARAM_CONFIG_PEER_BIDI_STREAM_COUNT) failed, 0x%x!\n", Status);
        return false;
    }

    return true;
}

void
RunServer(
    _In_ int argc,
    _In_reads_(argc) _Null_terminated_ char* argv[]
    )
{
    QUIC_STATUS Status;
    HQUIC Listener = nullptr;

    QUIC_ADDR Address = {};
    QuicAddrSetFamily(&Address, AF_UNSPEC);
    QuicAddrSetPort(&Address, UdpPort);

    if (!ServerLoadConfiguration(argc, argv)) {
        return;
    }

    if (QUIC_FAILED(Status = MsQuic->ListenerOpen(Session, ServerListenerCallback, nullptr, &Listener))) {
        printf("ListenerOpen failed, 0x%x!\n", Status);
        goto Error;
    }

    if (QUIC_FAILED(Status = MsQuic->ListenerStart(Listener, &Alpn, 1, &Address))) {
        printf("ListenerStart failed, 0x%x!\n", Status);
        goto Error;
    }

    printf("Press Enter to exit.\n\n");
    getchar();

Error:

    if (Listener != nullptr) {
        MsQuic->ListenerClose(Listener);
    }
}

_IRQL_requires_max_(DISPATCH_LEVEL)
_Function_class_(QUIC_STREAM_CALLBACK)
QUIC_STATUS
QUIC_API
ClientStreamCallback(
    _In_ HQUIC Stream,
    _In_opt_ void* /* Context */,
    _Inout_ QUIC_STREAM_EVENT* Event
    )
{
    switch (Event->Type) {
    case QUIC_STREAM_EVENT_SEND_COMPLETE:
        free(Event->SEND_COMPLETE.ClientContext);
        printf("[strm][%p] Data sent\n", Stream);
        break;
    case QUIC_STREAM_EVENT_RECEIVE:
        printf("[strm][%p] Data received\n", Stream);
        break;
    case QUIC_STREAM_EVENT_PEER_SEND_ABORTED:
        printf("[strm][%p] Peer aborted\n", Stream);
        break;
    case QUIC_STREAM_EVENT_PEER_SEND_SHUTDOWN:
        printf("[strm][%p] Peer shutdown\n", Stream);
        break;
    case QUIC_STREAM_EVENT_SHUTDOWN_COMPLETE:
        printf("[strm][%p] All done\n", Stream);
        MsQuic->StreamClose(Stream);
        break;
    default:
        break;
    }
    return QUIC_STATUS_SUCCESS;
}

void
ClientSend(
    _In_ HQUIC Connection
    )
{
    QUIC_STATUS Status;
    HQUIC Stream = nullptr;
    uint8_t* SendBufferRaw;
    QUIC_BUFFER* SendBuffer;
    if (QUIC_FAILED(Status = MsQuic->StreamOpen(Connection, QUIC_STREAM_OPEN_FLAG_NONE, ClientStreamCallback, nullptr, &Stream))) {
        printf("StreamOpen failed, 0x%x!\n", Status);
        goto Error;
    }

    printf("[strm][%p] Starting...\n", Stream);

    if (QUIC_FAILED(Status = MsQuic->StreamStart(Stream, QUIC_STREAM_START_FLAG_NONE))) {
        printf("StreamStart failed, 0x%x!\n", Status);
        MsQuic->StreamClose(Stream);
        goto Error;
    }

    SendBufferRaw = (uint8_t*)malloc(sizeof(QUIC_BUFFER) + SendBufferLength);
    if (SendBufferRaw == nullptr) {
        printf("SendBuffer allocation failed!\n");
        Status = QUIC_STATUS_OUT_OF_MEMORY;
        goto Error;
    }

    SendBuffer = (QUIC_BUFFER*)SendBufferRaw;
    SendBuffer->Buffer = SendBufferRaw + sizeof(QUIC_BUFFER);
    SendBuffer->Length = SendBufferLength;

    printf("[strm][%p] Sending data...\n", Stream);

    if (QUIC_FAILED(Status = MsQuic->StreamSend(Stream, SendBuffer, 1, QUIC_SEND_FLAG_FIN, SendBuffer))) {
        printf("StreamSend failed, 0x%x!\n", Status);
        free(SendBufferRaw);
        goto Error;
    }

Error:

    if (QUIC_FAILED(Status)) {
        MsQuic->ConnectionShutdown(Connection, QUIC_CONNECTION_SHUTDOWN_FLAG_NONE, 0);
    }
}

_IRQL_requires_max_(DISPATCH_LEVEL)
_Function_class_(QUIC_CONNECTION_CALLBACK)
QUIC_STATUS
QUIC_API
ClientConnectionCallback(
    _In_ HQUIC Connection,
    _In_opt_ void* /* Context */,
    _Inout_ QUIC_CONNECTION_EVENT* Event
    )
{
    switch (Event->Type) {
    case QUIC_CONNECTION_EVENT_CONNECTED:
        printf("[conn][%p] Connected\n", Connection);
        ClientSend(Connection);
        break;
    case QUIC_CONNECTION_EVENT_SHUTDOWN_INITIATED_BY_TRANSPORT:
        printf("[conn][%p] Shutdown by transport, 0x%x\n", Connection, Event->SHUTDOWN_INITIATED_BY_TRANSPORT.Status);
        break;
    case QUIC_CONNECTION_EVENT_SHUTDOWN_INITIATED_BY_PEER:
        printf("[conn][%p] Shutdown by peer, 0x%llu\n", Connection, (unsigned long long)Event->SHUTDOWN_INITIATED_BY_PEER.ErrorCode);
        break;
    case QUIC_CONNECTION_EVENT_SHUTDOWN_COMPLETE:
        printf("[conn][%p] All done\n", Connection);
        MsQuic->ConnectionClose(Connection);
        break;
    case QUIC_CONNECTION_EVENT_RESUMPTION_TICKET_RECEIVED:
        printf("[conn][%p] Resumption ticket received (%u bytes):\n", Connection, Event->RESUMPTION_TICKET_RECEIVED.ResumptionTicketLength);
        for (uint32_t i = 0; i < Event->RESUMPTION_TICKET_RECEIVED.ResumptionTicketLength; i++) {
            printf("%.2X", (uint8_t)Event->RESUMPTION_TICKET_RECEIVED.ResumptionTicket[i]);
        }
        printf("\n");
        break;
    default:
        break;
    }
    return QUIC_STATUS_SUCCESS;
}

bool
ClientLoadConfiguration(
    bool Unsecure
    )
{
    QUIC_CREDENTIAL_CONFIG CredConfig;
    CredConfig.Type = QUIC_CREDENTIAL_TYPE_CERTIFICATE_NONE;
    CredConfig.Flags = QUIC_CREDENTIAL_FLAG_LOAD_SYNCHRONOUS | QUIC_CREDENTIAL_FLAG_CLIENT;
    if (Unsecure) {
        CredConfig.Flags |= QUIC_CREDENTIAL_FLAG_NO_CERTIFICATE_VALIDATION;
    }

    QUIC_STATUS Status = QUIC_STATUS_SUCCESS;
    if (QUIC_FAILED(Status = MsQuic->ConfigurationOpen(Registration, ConfigurationCallback, nullptr, &Configuration))) {
        printf("ConfigurationOpen failed, 0x%x!\n", Status);
        return false;
    }

    if (QUIC_FAILED(Status = MsQuic->ConfigurationLoadCredential(Configuration, &CredConfig))) {
        printf("ConfigurationOpen failed, 0x%x!\n", Status);
        return false;
    }

    if (QUIC_FAILED(Status = MsQuic->SetParam(
            Configuration, QUIC_PARAM_LEVEL_CONFIGURATION, QUIC_PARAM_CONFIG_IDLE_TIMEOUT,
            sizeof(IdleTimeoutMs), &IdleTimeoutMs))) {
        printf("SetParam(QUIC_PARAM_CONFIG_IDLE_TIMEOUT) failed, 0x%x!\n", Status);
        return false;
    }

    return true;
}

void
RunClient(
    _In_ int argc,
    _In_reads_(argc) _Null_terminated_ char* argv[]
    )
{
    if (!ClientLoadConfiguration(GetValue(argc, argv, "unsecure"))) {
        return;
    }

    QUIC_STATUS Status;
    const char* ResumptionTicketString = nullptr;
    HQUIC Connection = nullptr;
    if (QUIC_FAILED(Status = MsQuic->ConnectionOpen(Session, ClientConnectionCallback, nullptr, &Connection))) {
        printf("ConnectionOpen failed, 0x%x!\n", Status);
        goto Error;
    }

    if (ResumptionTicketString = GetValue(argc, argv, "ticket")) {
        uint8_t ResumptionTicket[1024];
         uint16_t TicketLength = (uint16_t)DecodeHexBuffer(ResumptionTicketString, sizeof(ResumptionTicket), ResumptionTicket);
        if (QUIC_FAILED(Status = MsQuic->SetParam(
                Connection,
                QUIC_PARAM_LEVEL_CONNECTION,
                QUIC_PARAM_CONN_RESUMPTION_STATE,
                TicketLength,
                ResumptionTicket))) {
            printf("SetParam(QUIC_PARAM_CONN_RESUMPTION_TICKET) failed, 0x%x!\n", Status);
            goto Error;
        }
    }

    const char* Target;
    if (!(Target = GetValue(argc, argv, "target"))) {
        printf("Must specify '-target' argument!\n");
        goto Error;
    }

    printf("[conn][%p] Connecting...\n", Connection);

    if (QUIC_FAILED(Status = MsQuic->ConnectionStart(Connection, Configuration, &Alpn, 1, AF_UNSPEC, Target, UdpPort))) {
        printf("ConnectionStart failed, 0x%x!\n", Status);
        goto Error;
    }

Error:

    if (QUIC_FAILED(Status) && Connection != nullptr) {
        MsQuic->ConnectionClose(Connection);
    }
}

int
QUIC_MAIN_EXPORT
main(
    _In_ int argc,
    _In_reads_(argc) _Null_terminated_ char* argv[]
    )
{
<<<<<<< HEAD
=======
    QuicPlatformSystemLoad();

    QUIC_SETTINGS Settings{0};
    Settings.IdleTimeoutMs = IdleTimeoutMs;
    Settings.IsSet.IdleTimeoutMs = TRUE;
    Settings.ServerResumptionLevel = QUIC_SERVER_RESUME_AND_ZERORTT;
    Settings.IsSet.ServerResumptionLevel = TRUE;
    Settings.PeerBidiStreamCount = 1;
    Settings.IsSet.PeerBidiStreamCount = TRUE;

>>>>>>> 8660d858
    QUIC_STATUS Status = QUIC_STATUS_SUCCESS;
    if (QUIC_FAILED(Status = MsQuicOpen(&MsQuic))) {
        printf("MsQuicOpen failed, 0x%x!\n", Status);
        goto Error;
    }

    if (QUIC_FAILED(Status = MsQuic->RegistrationOpen(&RegConfig, &Registration))) {
        printf("RegistrationOpen failed, 0x%x!\n", Status);
        goto Error;
    }

<<<<<<< HEAD
    if (QUIC_FAILED(Status = MsQuic->SessionOpen(Registration, nullptr, &Session))) {
=======
    if (QUIC_FAILED(Status = MsQuic->SessionOpen(Registration, sizeof(Settings), &Settings, &Alpn, 1, nullptr, &Session))) {
>>>>>>> 8660d858
        printf("SessionOpen failed, 0x%x!\n", Status);
        goto Error;
    }

<<<<<<< HEAD
    if (GetValue(argc, argv, "help") || GetValue(argc, argv, "?")) {
=======
    if (GetValue(argc, argv, "help") ||
        GetValue(argc, argv, "?")) {
>>>>>>> 8660d858
        PrintUsage();
    } else if (GetValue(argc, argv, "client")) {
        RunClient(argc, argv);
    } else if (GetValue(argc, argv, "server")) {
        RunServer(argc, argv);
    } else {
        PrintUsage();
    }

Error:

    if (MsQuic != nullptr) {
        if (Session != nullptr) {
            MsQuic->SessionClose(Session); // Waits on all connections to be cleaned up.
        }
        if (Configuration != nullptr) {
            MsQuic->ConfigurationClose(Configuration);
        }
        if (Registration != nullptr) {
            MsQuic->RegistrationClose(Registration);
        }
        MsQuicClose(MsQuic);
    }

    return (int)Status;
}<|MERGE_RESOLUTION|>--- conflicted
+++ resolved
@@ -84,28 +84,6 @@
     return HexBufferLen;
 }
 
-_IRQL_requires_max_(PASSIVE_LEVEL)
-_Function_class_(QUIC_CONFIGURATION_CALLBACK)
-QUIC_STATUS
-QUIC_API
-ConfigurationCallback(
-    _In_ HQUIC /* Configuration */,
-    _In_opt_ void* /* Context */,
-    _Inout_ QUIC_CONFIGURATION_EVENT* Event
-    )
-{
-    switch (Event->Type) {
-    case QUIC_CONFIGURATION_EVENT_LOAD_COMPLETE:
-        if (QUIC_FAILED(Event->LOAD_CREDENTIAL_COMPLETE.Status)) {
-            printf("Configuration load failed, 0x%x\n", Event->LOAD_CREDENTIAL_COMPLETE.Status);
-        }
-        break;
-    default:
-        break;
-    }
-    return QUIC_STATUS_SUCCESS;
-}
-
 void
 ServerSend(
     _In_ HQUIC Stream
@@ -241,8 +219,16 @@
     _In_reads_(argc) _Null_terminated_ char* argv[]
     )
 {
+    QUIC_SETTINGS Settings{0};
+    Settings.IdleTimeoutMs = IdleTimeoutMs;
+    Settings.IsSet.IdleTimeoutMs = TRUE;
+    Settings.ServerResumptionLevel = QUIC_SERVER_RESUME_AND_ZERORTT;
+    Settings.IsSet.ServerResumptionLevel = TRUE;
+    Settings.PeerBidiStreamCount = 1;
+    Settings.IsSet.PeerBidiStreamCount = TRUE;
+
     QUIC_CREDENTIAL_CONFIG_HELPER Config;
-    Config.CredConfig.Flags = QUIC_CREDENTIAL_FLAG_LOAD_SYNCHRONOUS;
+    Config.CredConfig.Flags = QUIC_CREDENTIAL_FLAG_NONE;
 
     const char* Cert;
     const char* KeyFile;
@@ -271,36 +257,13 @@
     }
 
     QUIC_STATUS Status = QUIC_STATUS_SUCCESS;
-    if (QUIC_FAILED(Status = MsQuic->ConfigurationOpen(Registration, ConfigurationCallback, nullptr, &Configuration))) {
+    if (QUIC_FAILED(Status = MsQuic->ConfigurationOpen(Registration, sizeof(Settings), &Settings, nullptr, &Configuration))) {
         printf("ConfigurationOpen failed, 0x%x!\n", Status);
         return false;
     }
 
     if (QUIC_FAILED(Status = MsQuic->ConfigurationLoadCredential(Configuration, &Config.CredConfig))) {
-        printf("ConfigurationOpen failed, 0x%x!\n", Status);
-        return false;
-    }
-
-    if (QUIC_FAILED(Status = MsQuic->SetParam(
-            Configuration, QUIC_PARAM_LEVEL_CONFIGURATION, QUIC_PARAM_CONFIG_IDLE_TIMEOUT,
-            sizeof(IdleTimeoutMs), &IdleTimeoutMs))) {
-        printf("SetParam(QUIC_PARAM_CONFIG_IDLE_TIMEOUT) failed, 0x%x!\n", Status);
-        return false;
-    }
-
-    QUIC_SERVER_RESUMPTION_LEVEL ResumptionLevel = QUIC_SERVER_RESUME_AND_ZERORTT;
-    if (QUIC_FAILED(Status = MsQuic->SetParam(
-            Configuration, QUIC_PARAM_LEVEL_CONFIGURATION, QUIC_PARAM_CONFIG_SERVER_RESUMPTION_LEVEL,
-            sizeof(ResumptionLevel), &ResumptionLevel))) {
-        printf("SetParam(QUIC_PARAM_CONFIG_SERVER_RESUMPTION_LEVEL) failed, 0x%x!\n", Status);
-        return false;
-    }
-
-    const uint16_t PeerStreamCount = 1;
-    if (QUIC_FAILED(Status = MsQuic->SetParam(
-            Configuration, QUIC_PARAM_LEVEL_CONFIGURATION, QUIC_PARAM_CONFIG_PEER_BIDI_STREAM_COUNT,
-            sizeof(PeerStreamCount), &PeerStreamCount))) {
-        printf("SetParam(QUIC_PARAM_CONFIG_PEER_BIDI_STREAM_COUNT) failed, 0x%x!\n", Status);
+        printf("ConfigurationLoadCredential failed, 0x%x!\n", Status);
         return false;
     }
 
@@ -469,28 +432,25 @@
     bool Unsecure
     )
 {
+    QUIC_SETTINGS Settings{0};
+    Settings.IdleTimeoutMs = IdleTimeoutMs;
+    Settings.IsSet.IdleTimeoutMs = TRUE;
+
     QUIC_CREDENTIAL_CONFIG CredConfig;
     CredConfig.Type = QUIC_CREDENTIAL_TYPE_CERTIFICATE_NONE;
-    CredConfig.Flags = QUIC_CREDENTIAL_FLAG_LOAD_SYNCHRONOUS | QUIC_CREDENTIAL_FLAG_CLIENT;
+    CredConfig.Flags = QUIC_CREDENTIAL_FLAG_CLIENT;
     if (Unsecure) {
         CredConfig.Flags |= QUIC_CREDENTIAL_FLAG_NO_CERTIFICATE_VALIDATION;
     }
 
     QUIC_STATUS Status = QUIC_STATUS_SUCCESS;
-    if (QUIC_FAILED(Status = MsQuic->ConfigurationOpen(Registration, ConfigurationCallback, nullptr, &Configuration))) {
+    if (QUIC_FAILED(Status = MsQuic->ConfigurationOpen(Registration, sizeof(Settings), &Settings, nullptr, &Configuration))) {
         printf("ConfigurationOpen failed, 0x%x!\n", Status);
         return false;
     }
 
     if (QUIC_FAILED(Status = MsQuic->ConfigurationLoadCredential(Configuration, &CredConfig))) {
-        printf("ConfigurationOpen failed, 0x%x!\n", Status);
-        return false;
-    }
-
-    if (QUIC_FAILED(Status = MsQuic->SetParam(
-            Configuration, QUIC_PARAM_LEVEL_CONFIGURATION, QUIC_PARAM_CONFIG_IDLE_TIMEOUT,
-            sizeof(IdleTimeoutMs), &IdleTimeoutMs))) {
-        printf("SetParam(QUIC_PARAM_CONFIG_IDLE_TIMEOUT) failed, 0x%x!\n", Status);
+        printf("ConfigurationLoadCredential failed, 0x%x!\n", Status);
         return false;
     }
 
@@ -556,19 +516,6 @@
     _In_reads_(argc) _Null_terminated_ char* argv[]
     )
 {
-<<<<<<< HEAD
-=======
-    QuicPlatformSystemLoad();
-
-    QUIC_SETTINGS Settings{0};
-    Settings.IdleTimeoutMs = IdleTimeoutMs;
-    Settings.IsSet.IdleTimeoutMs = TRUE;
-    Settings.ServerResumptionLevel = QUIC_SERVER_RESUME_AND_ZERORTT;
-    Settings.IsSet.ServerResumptionLevel = TRUE;
-    Settings.PeerBidiStreamCount = 1;
-    Settings.IsSet.PeerBidiStreamCount = TRUE;
-
->>>>>>> 8660d858
     QUIC_STATUS Status = QUIC_STATUS_SUCCESS;
     if (QUIC_FAILED(Status = MsQuicOpen(&MsQuic))) {
         printf("MsQuicOpen failed, 0x%x!\n", Status);
@@ -580,21 +527,12 @@
         goto Error;
     }
 
-<<<<<<< HEAD
     if (QUIC_FAILED(Status = MsQuic->SessionOpen(Registration, nullptr, &Session))) {
-=======
-    if (QUIC_FAILED(Status = MsQuic->SessionOpen(Registration, sizeof(Settings), &Settings, &Alpn, 1, nullptr, &Session))) {
->>>>>>> 8660d858
         printf("SessionOpen failed, 0x%x!\n", Status);
         goto Error;
     }
 
-<<<<<<< HEAD
     if (GetValue(argc, argv, "help") || GetValue(argc, argv, "?")) {
-=======
-    if (GetValue(argc, argv, "help") ||
-        GetValue(argc, argv, "?")) {
->>>>>>> 8660d858
         PrintUsage();
     } else if (GetValue(argc, argv, "client")) {
         RunClient(argc, argv);
